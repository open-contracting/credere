--- conflicted
+++ resolved
@@ -10,10 +10,7 @@
 pydantic
 pytest
 pytest-cov
-<<<<<<< HEAD
-jose
-requests
-=======
 sqlalchemy
 sqlmodel
->>>>>>> 4efbfee6
+jose
+requests