import logging
import os
from typing import Any, Generator
from unittest.mock import MagicMock, patch

import boto3
import pytest
from botocore.config import Config
from fastapi import FastAPI
from fastapi.testclient import TestClient
from moto import mock_cognitoidp, mock_ses
from sqlalchemy import create_engine
from sqlalchemy.orm import Session, sessionmaker

<<<<<<< HEAD
from app.core import user_dependencies
from app.core.email_templates import templates
from app.core.settings import app_settings
=======
from app.core.email_templates import templates
from app.core.settings import app_settings
from app.core.user_dependencies import (CognitoClient, get_cognito_client,
                                        sesClient)
>>>>>>> 56de239f
from app.db.session import get_db
from app.routers import applications, lenders, security, statistics, users
from app.schema import core
from tests.common.utils import create_enums
from tests.protected_routes import users_test  # noqa
from tests.protected_routes import applications_test, borrowers_test  # noqa

tempPassword = "1234567890Abc!!"


class MockResponse:
    def __init__(self, status_code, json_data):
        self.status_code = status_code
        self.json_data = json_data

    def json(self):
        return self.json_data


SQLALCHEMY_DATABASE_URL = os.getenv("DATABASE_URL", app_settings.test_database_url)
engine = create_engine(SQLALCHEMY_DATABASE_URL)

create_enums(engine)

SessionTesting = sessionmaker(autocommit=False, autoflush=False, bind=engine)


logging.basicConfig(
    level=logging.INFO,
    format="%(asctime)s %(levelname)s %(name)s - %(message)s",
    handlers=[logging.StreamHandler()],  # Output logs to the console
)


def get_test_db() -> Session:
    try:
        db = None
        if SessionTesting:
            db = SessionTesting()

        yield db
    finally:
        if db:
            db.close()


@pytest.fixture(scope="function")
def start_background_db():
    core.User.metadata.create_all(engine)
    yield
    core.User.metadata.drop_all(engine)


@pytest.fixture(scope="function")
def mock_templated_email():
    with patch.object(
        user_dependencies.sesClient, "send_templated_email", MagicMock()
    ) as mock_send_templated_email:
        yield mock_send_templated_email


def start_application():
    app = FastAPI()
    app.include_router(users.router)
    app.include_router(lenders.router)
    app.include_router(security.router)
    app.include_router(applications.router)
    app.include_router(users_test.router)
    app.include_router(applications_test.router)
    app.include_router(borrowers_test.router)
    app.include_router(statistics.router)
    return app


@pytest.fixture(scope="function")
def app() -> Generator[FastAPI, Any, None]:
    logging.info("Creating test database")
    core.User.metadata.create_all(engine)  # Create the tables.
    _app = start_application()
    yield _app
    core.User.metadata.drop_all(engine)


@pytest.fixture(autouse=True)
def mock_cognito_client():
    with mock_cognitoidp():
        yield


@pytest.fixture(autouse=True)
def mock_ses_client():
    with mock_ses():
        yield


def create_templates(ses):
    for key, value in templates.items():
        ses.create_template(
            Template={
                "TemplateName": templates[key],
                "SubjectPart": "Your email subject",
                "HtmlPart": "<html><body>Your HTML content</body></html>",
                "TextPart": "Your plain text content",
            }
        )


@pytest.fixture(scope="function")
def client(app: FastAPI) -> Generator[TestClient, Any, None]:
    my_config = Config(region_name=app_settings.aws_region)

    cognito_client = boto3.client("cognito-idp", config=my_config)
    ses_client = boto3.client("ses", config=my_config)

    cognito_pool_id = cognito_client.create_user_pool(PoolName="TestUserPool")[
        "UserPool"
    ]["Id"]

    app_settings.cognito_pool_id = cognito_pool_id

    cognito_client_name = "TestAppClient"

    cognito_client_id = cognito_client.create_user_pool_client(
        UserPoolId=cognito_pool_id, ClientName=cognito_client_name
    )["UserPoolClient"]["ClientId"]

    app_settings.cognito_client_id = cognito_client_id
    app_settings.cognito_client_secret = "secret"

    ses_client.verify_email_identity(EmailAddress=app_settings.email_sender_address)

    create_templates(ses_client)

    def generate_test_password():
        logging.info("generate_password")
        return tempPassword

    def _get_test_cognito_client():
        try:
            yield user_dependencies.CognitoClient(
                cognito_client,
                ses_client,
                generate_test_password,
            )
        finally:
            pass

    connection = engine.connect()
    session = SessionTesting(bind=connection)

    def _get_test_db():
        try:
            yield session
        finally:
            session.close()

    # Override the clients dependencies with the mock implementations
    app.dependency_overrides[
        user_dependencies.get_cognito_client
    ] = _get_test_cognito_client
    app.dependency_overrides[get_db] = _get_test_db

    with TestClient(app) as client:
        yield client
        connection.close()<|MERGE_RESOLUTION|>--- conflicted
+++ resolved
@@ -1,6 +1,8 @@
 import logging
 import os
 from typing import Any, Generator
+from unittest.mock import MagicMock, patch
+
 from unittest.mock import MagicMock, patch
 
 import boto3
@@ -12,16 +14,9 @@
 from sqlalchemy import create_engine
 from sqlalchemy.orm import Session, sessionmaker
 
-<<<<<<< HEAD
 from app.core import user_dependencies
 from app.core.email_templates import templates
 from app.core.settings import app_settings
-=======
-from app.core.email_templates import templates
-from app.core.settings import app_settings
-from app.core.user_dependencies import (CognitoClient, get_cognito_client,
-                                        sesClient)
->>>>>>> 56de239f
 from app.db.session import get_db
 from app.routers import applications, lenders, security, statistics, users
 from app.schema import core
