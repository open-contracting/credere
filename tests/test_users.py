<<<<<<< HEAD
import json
from typing import Any, Generator

import pytest
from fastapi import FastAPI
from fastapi.testclient import TestClient
from sqlalchemy import create_engine
from sqlalchemy.orm import sessionmaker

from app.db.session import get_db
from app.routers import users
from app.schema.user_tables.users import User

SQLALCHEMY_DATABASE_URL = "sqlite:///./test_db.db"
engine = create_engine(SQLALCHEMY_DATABASE_URL, connect_args={"check_same_thread": False})
SessionTesting = sessionmaker(autocommit=False, autoflush=False, bind=engine)


def start_application():
    app = FastAPI()
    app.include_router(users.router)
    return app


@pytest.fixture(scope="function")
def app() -> Generator[FastAPI, Any, None]:
    """
    This will create a new test database in order to prevent extra entries
    in the main one
    """
    User.metadata.create_all(engine)  # Create the tables.
    _app = start_application()
    yield _app
    User.metadata.drop_all(engine)


@pytest.fixture(scope="function")
def db_session(app: FastAPI) -> Generator[SessionTesting, Any, None]:
    connection = engine.connect()
    transaction = connection.begin()
    session = SessionTesting(bind=connection)
    yield session
    session.close()
    transaction.rollback()
    connection.close()


@pytest.fixture(scope="function")
def client(app: FastAPI, db_session: SessionTesting) -> Generator[TestClient, Any, None]:
    def _get_test_db():
        try:
            yield db_session
        finally:
            pass

    app.dependency_overrides[get_db] = _get_test_db
    with TestClient(app) as client:
        yield client


def test_create_user(client):
    data = {
        "type": "FI User",
        "language": "testuser@nofoobar.com",
        "email": "testing",
        "external_id": "external_id",
        "fl_id": 123,
    }
    response = client.post("/users/", json=json.dumps(data))
    response = client.get("/users/1")
    assert response.status_code == 200
=======
import boto3
from botocore.config import Config
from moto import mock_cognitoidp

my_config = Config(region_name="us-east-1")


@mock_cognitoidp
def test_cognito_authorization_process():
    password = "SecurePassword1234#$%"
    username = "test.user@willdom.com"
    cognito_client = boto3.client("cognito-idp", config=my_config)
    user_pool_id = cognito_client.create_user_pool(PoolName="TestUserPool")["UserPool"]["Id"]
    cognito_client.create_user_pool_client(UserPoolId=user_pool_id, ClientName="TestAppClient")

    response = cognito_client.admin_create_user(
        UserPoolId=user_pool_id,
        Username=username,
        TemporaryPassword=password,
        UserAttributes=[{"Name": "email", "Value": username}],
    )
    assert response["ResponseMetadata"]["HTTPStatusCode"] == 200
>>>>>>> 4efbfee6
<|MERGE_RESOLUTION|>--- conflicted
+++ resolved
@@ -1,10 +1,12 @@
-<<<<<<< HEAD
 import json
 from typing import Any, Generator
 
+import boto3
 import pytest
+from botocore.config import Config
 from fastapi import FastAPI
 from fastapi.testclient import TestClient
+from moto import mock_cognitoidp
 from sqlalchemy import create_engine
 from sqlalchemy.orm import sessionmaker
 
@@ -70,10 +72,7 @@
     response = client.post("/users/", json=json.dumps(data))
     response = client.get("/users/1")
     assert response.status_code == 200
-=======
-import boto3
-from botocore.config import Config
-from moto import mock_cognitoidp
+
 
 my_config = Config(region_name="us-east-1")
 
@@ -92,5 +91,4 @@
         TemporaryPassword=password,
         UserAttributes=[{"Name": "email", "Value": username}],
     )
-    assert response["ResponseMetadata"]["HTTPStatusCode"] == 200
->>>>>>> 4efbfee6
+    assert response["ResponseMetadata"]["HTTPStatusCode"] == 200