--- conflicted
+++ resolved
@@ -2,24 +2,12 @@
 
 from fastapi import status
 
-<<<<<<< HEAD
 import tests.common_test_client as common_test_client
 from app.schema.core import UserType
-=======
-from app.core.email_templates import templates
-from app.core.settings import app_settings
-from app.core.user_dependencies import CognitoClient, get_cognito_client
-from app.db.session import get_db
-from app.routers import security, users
-from app.schema.core import User, UserType
-from tests.protected_routes import users_test
->>>>>>> 23a2ff27
 
 from tests.common_test_client import mock_ses_client  # isort:skip # noqa
+from tests.common_test_client import mock_cognito_client  # isort:skip # noqa
 
-<<<<<<< HEAD
-from tests.common_test_client import mock_cognito_client  # isort:skip # noqa
-=======
 logging.basicConfig(
     level=logging.INFO,
     format="%(asctime)s %(levelname)s %(name)s - %(message)s",
@@ -27,141 +15,29 @@
 )
 
 
-def start_application():
-    app = FastAPI()
-    app.include_router(users.router)
-    app.include_router(users_test.router)
-    app.include_router(security.router)
-    return app
-
-
-@pytest.fixture(scope="function")
-def app() -> Generator[FastAPI, Any, None]:
-    logging.info("Creating test database")
-    User.metadata.create_all(engine)  # Create the tables.
-    _app = start_application()
-    yield _app
-    User.metadata.drop_all(engine)
-
-
-@pytest.fixture(autouse=True)
-def mock_cognito_client():
-    with mock_cognitoidp():
-        yield
-
-
-@pytest.fixture(autouse=True)
-def mock_ses_client():
-    with mock_ses():
-        yield
-
-
-tempPassword = "1234567890Abc!!"
-
-
-@pytest.fixture(scope="function")
-def client(app: FastAPI) -> Generator[TestClient, Any, None]:
-    my_config = Config(region_name=app_settings.aws_region)
-
-    cognito_client = boto3.client("cognito-idp", config=my_config)
-    ses_client = boto3.client("ses", config=my_config)
-
-    cognito_pool_id = cognito_client.create_user_pool(PoolName="TestUserPool")[
-        "UserPool"
-    ]["Id"]
-
-    app_settings.cognito_pool_id = cognito_pool_id
-
-    cognito_client_name = "TestAppClient"
-
-    cognito_client_id = cognito_client.create_user_pool_client(
-        UserPoolId=cognito_pool_id, ClientName=cognito_client_name
-    )["UserPoolClient"]["ClientId"]
-
-    app_settings.cognito_client_id = cognito_client_id
-    app_settings.cognito_client_secret = "secret"
-
-    ses_client.verify_email_identity(EmailAddress=app_settings.email_sender_address)
-
-    ses_client.create_template(
-        Template={
-            "TemplateName": templates["NEW_USER_TEMPLATE_NAME"],
-            "SubjectPart": "Your email subject",
-            "HtmlPart": "<html><body>Your HTML content</body></html>",
-            "TextPart": "Your plain text content",
-        }
-    )
-
-    def generate_test_password():
-        logging.info("generate_password")
-        return tempPassword
-
-    def _get_test_cognito_client():
-        try:
-            yield CognitoClient(
-                cognito_client,
-                ses_client,
-                generate_test_password,
-            )
-        finally:
-            pass
-
-    connection = engine.connect()
-    session = SessionTesting(bind=connection)
-
-    def _get_test_db():
-        try:
-            yield session
-        finally:
-            session.close()
-
-    # Override the clients dependencies with the mock implementations
-    app.dependency_overrides[get_cognito_client] = _get_test_cognito_client
-    app.dependency_overrides[get_db] = _get_test_db
-
-    with TestClient(app) as client:
-        yield client
-        connection.close()
->>>>>>> 23a2ff27
-
 from tests.common_test_client import app, client  # isort:skip # noqa
 
 data = {"email": "test@example.com", "name": "Test User", "type": UserType.FI.value}
 
 
-<<<<<<< HEAD
 def test_create_user(client):  # isort:skip # noqa
     response = client.post("/users", json=data)
-=======
-def test_create_user(client):
-    response = client.post("/users-test", json=data)
->>>>>>> 23a2ff27
     assert response.status_code == status.HTTP_200_OK
 
     response = client.get("/users/1")
     assert response.status_code == status.HTTP_200_OK
 
 
-<<<<<<< HEAD
 def test_duplicate_user(client):  # isort:skip # noqa
-    response = client.post("/users", json=data)
-=======
-def test_duplicate_user(client):
     response = client.post("/users-test", json=data)
->>>>>>> 23a2ff27
     assert response.status_code == status.HTTP_200_OK
     # duplicate user
     response = client.post("/users-test", json=data)
     assert response.status_code == status.HTTP_422_UNPROCESSABLE_ENTITY
 
 
-<<<<<<< HEAD
 def test_login(client):  # isort:skip # noqa
-    responseCreate = client.post("/users", json=data)
-=======
-def test_login(client):
     responseCreate = client.post("/users-test", json=data)
->>>>>>> 23a2ff27
     assert responseCreate.status_code == status.HTTP_200_OK
 
     setupPasswordPayload = {
