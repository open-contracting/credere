--- conflicted
+++ resolved
@@ -383,28 +383,10 @@
         )
         assert response.status_code == status.HTTP_200_OK
 
-<<<<<<< HEAD
         response = client.post("/applications/complete-information-request", json={"uuid": "123-456-789"})
         assert response.json()["application"]["status"] == models.ApplicationStatus.STARTED.value
         assert response.status_code == status.HTTP_200_OK
 
-        # different FI user tries to upload compliance document
-        response = client.post(
-            "/applications/1/upload-compliance",
-            files={"file": (file_to_upload.name, file_to_upload, "image/jpeg")},
-            headers=FI_headers_2,
-        )
-        assert response.status_code == status.HTTP_403_FORBIDDEN
-
-        response = client.post(
-            "/applications/1/upload-compliance",
-            files={"file": (file_to_upload.name, file_to_upload, "image/jpeg")},
-            headers=FI_headers,
-        )
-        assert response.status_code == status.HTTP_200_OK
-
-=======
->>>>>>> 13dfcf3b
         response = client.get("/applications/documents/id/1", headers=FI_headers)
         assert response.status_code == status.HTTP_200_OK
 
