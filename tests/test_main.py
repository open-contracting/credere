import httpx
import pytest
from fastapi.testclient import TestClient

<<<<<<< HEAD
from app.main import app

VERSION: str = "0.1.0"

=======
from app.core.settings import app_settings
from app.main import app

>>>>>>> 97b965d2

def test_info_endpoint():
    client = TestClient(app)
    response = client.get("/info")
    assert response.status_code == 200
<<<<<<< HEAD
    assert response.json() == {"Title": "Credence backend", "version": VERSION}
=======
    assert response.json() == {
        "Title": "Credence backend",
        "version": app_settings.version,
    }

>>>>>>> 97b965d2

@pytest.mark.parametrize(
    "url_string",
    [
        app_settings.frontend_url,
    ],
)
def test_valid_frontend_url(url_string):
    try:
        url = httpx.URL(url_string)

        assert url.scheme and url.host
    except httpx.InvalidURL:
        pytest.fail(f"Invalid Frontend URL: {url_string}")<|MERGE_RESOLUTION|>--- conflicted
+++ resolved
@@ -2,30 +2,19 @@
 import pytest
 from fastapi.testclient import TestClient
 
-<<<<<<< HEAD
-from app.main import app
-
-VERSION: str = "0.1.0"
-
-=======
 from app.core.settings import app_settings
 from app.main import app
 
->>>>>>> 97b965d2
 
 def test_info_endpoint():
     client = TestClient(app)
     response = client.get("/info")
     assert response.status_code == 200
-<<<<<<< HEAD
-    assert response.json() == {"Title": "Credence backend", "version": VERSION}
-=======
     assert response.json() == {
         "Title": "Credence backend",
         "version": app_settings.version,
     }
 
->>>>>>> 97b965d2
 
 @pytest.mark.parametrize(
     "url_string",
