import base64
import hashlib
import hmac
import uuid
import sentry_sdk
from .background_config import hash_key


def raise_sentry_error(message: str, payload: dict):
    sentry_sdk.capture_exception(message, payload)
    raise ValueError(message)


def generate_uuid(string: str) -> str:
    generated_uuid = uuid.uuid5(uuid.NAMESPACE_DNS, string)
    return str(generated_uuid)


<<<<<<< HEAD
def send_invitation_email(url, email, uuid):
    return f"sends {url}/{uuid} to {email}"


=======
>>>>>>> fa270dee
def get_secret_hash(nit_entidad: str) -> str:
    key = hash_key
    message = bytes(nit_entidad, "utf-8")
    key = bytes(key, "utf-8")
    return base64.b64encode(
        hmac.new(key, message, digestmod=hashlib.sha256).digest()
    ).decode()<|MERGE_RESOLUTION|>--- conflicted
+++ resolved
@@ -2,7 +2,9 @@
 import hashlib
 import hmac
 import uuid
+
 import sentry_sdk
+
 from .background_config import hash_key
 
 
@@ -16,13 +18,10 @@
     return str(generated_uuid)
 
 
-<<<<<<< HEAD
 def send_invitation_email(url, email, uuid):
     return f"sends {url}/{uuid} to {email}"
 
 
-=======
->>>>>>> fa270dee
 def get_secret_hash(nit_entidad: str) -> str:
     key = hash_key
     message = bytes(nit_entidad, "utf-8")
