import base64
import hashlib
import hmac
import uuid

from .background_config import hash_key


<<<<<<< HEAD
def get_secret_hash(nit_entidad: str):
    key = hash_key
=======
def generate_uuid(string: str) -> str:
    generated_uuid = uuid.uuid5(uuid.NAMESPACE_DNS, string)
    return str(generated_uuid)


def get_secret_hash(nit_entidad: str) -> str:
    key = background_config.hash_key
>>>>>>> 4b97fd82
    message = bytes(nit_entidad, "utf-8")
    key = bytes(key, "utf-8")
    return base64.b64encode(
        hmac.new(key, message, digestmod=hashlib.sha256).digest()
    ).decode()<|MERGE_RESOLUTION|>--- conflicted
+++ resolved
@@ -6,18 +6,13 @@
 from .background_config import hash_key
 
 
-<<<<<<< HEAD
-def get_secret_hash(nit_entidad: str):
-    key = hash_key
-=======
 def generate_uuid(string: str) -> str:
     generated_uuid = uuid.uuid5(uuid.NAMESPACE_DNS, string)
     return str(generated_uuid)
 
 
 def get_secret_hash(nit_entidad: str) -> str:
-    key = background_config.hash_key
->>>>>>> 4b97fd82
+    key = hash_key
     message = bytes(nit_entidad, "utf-8")
     key = bytes(key, "utf-8")
     return base64.b64encode(
