--- conflicted
+++ resolved
@@ -459,7 +459,6 @@
         """
         lapsed_at = col(cls.borrower_accepted_at) + timedelta(days=app_settings.days_to_change_to_lapsed)
 
-<<<<<<< HEAD
         return (
             session.query(cls)
             .filter(
@@ -470,14 +469,6 @@
                 Borrower.status == BorrowerStatus.ACTIVE,
             )
             .join(Borrower, cls.borrower_id == Borrower.id)
-=======
-        return session.query(cls).filter(
-            col(cls.status) == ApplicationStatus.ACCEPTED,
-            col(cls.id).notin_(Message.application_by_type(MessageType.BORROWER_PENDING_SUBMIT_REMINDER)),
-            col(cls.borrower_accepted_at)
-            + timedelta(days=app_settings.days_to_change_to_lapsed - app_settings.reminder_days_before_lapsed)
-            <= datetime.now(),
->>>>>>> cbb84595
         )
 
     @classmethod
