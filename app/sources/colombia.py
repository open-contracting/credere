--- conflicted
+++ resolved
@@ -20,7 +20,6 @@
 SUPPLIER_TYPE_TO_EXCLUDE = "persona natural colombiana"
 
 
-<<<<<<< HEAD
 def _get_remote_contract(
     proceso_de_compra: str, proveedor_adjudicado: str, previous=False
 ) -> tuple[list[dict[str, str]], str]:
@@ -29,7 +28,8 @@
     if previous:
         contract_url = f"{contract_url} AND fecha_de_firma IS NOT NULL"
     return sources.make_request_with_retry(contract_url, HEADERS).json(), contract_url
-=======
+
+
 def get_procurement_categories():
     # from https://www.datos.gov.co/resource/p6dx-8zbt.json?$query=SELECT distinct `tipo_de_contrato`
     return [
@@ -61,13 +61,6 @@
     ]
 
 
-def _get_remote_award(proceso_de_compra: str, proveedor_adjudicado: str) -> tuple[list[dict[str, str]], str]:
-    params = quote_plus(f"id_del_portafolio='{proceso_de_compra}' AND nombre_del_proveedor='{proveedor_adjudicado}'")
-    award_url = f"{URLS['AWARDS']}?$where={params}"
-    return sources.make_request_with_retry(award_url, HEADERS).json(), award_url
->>>>>>> 101c6d24
-
-
 def get_award(
     entry: dict[str, Any],
     borrower_id: int | None = None,
