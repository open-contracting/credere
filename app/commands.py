import logging
from collections import defaultdict
from contextlib import contextmanager
from datetime import datetime
from typing import Any

import typer
from sqlalchemy.orm import joinedload
from sqlmodel import col

import app.utils.statistics as statistics_utils
from app import mail, models
from app.aws import sesClient
from app.db import get_db, transaction_session, transaction_session_logger
from app.settings import app_settings
from app.utils import background

logger = logging.getLogger(__name__)

app = typer.Typer()


@app.command()
def fetch_awards() -> None:
    """
    Fetch new awards, checks if they exist in our database. If not it checks award's borrower and check if they exist.
    if either award and borrower doesn't exist or if borrower exist but the award doesn't it will create an application
    in status pending

    An email invitation will be sent to the proper borrower email obtained from endpoint data
    (In this case SECOP Colombia) for each application created

    you can also pass an email_invitation as parameter if you want to invite a particular borrower
    """
    with contextmanager(get_db)() as session:
        last_updated_award_date = models.Award.last_updated(session)
    background.fetch_new_awards_from_date(last_updated_award_date, get_db)


@app.command()
<<<<<<< HEAD
def fetch_all_awards_from_period(from_date: datetime, until_date: datetime) -> None:
    """
    NOTE: For manual use only.
    Fetch all awards, regardless of their status, from the from_date, until_date period.
    Useful when want to force send invitations for awards made in the past.
    """
    background.fetch_new_awards_from_date(from_date, get_db, until_date)


@app.command()
=======
>>>>>>> 91d5227a
def remove_dated_application_data() -> None:
    """
    Remove dated data from the database.

    This function retrieves applications with a decline, reject, or accepted status that are
    past their due date from the database. It removes sensitive data from these applications
    (e.g., primary_email) and sets the archived_at timestamp to the current UTC time. It also
    removes associated borrower documents.

    If the award associated with the application is not used in any other active applications,
    it will also be deleted from the database. Additionally, if the borrower is not associated
    with any other active applications, their personal information (legal_name, email, address,
    legal_identifier) will be cleared.
    """

    with contextmanager(get_db)() as session:
        for application in models.Application.archivable(session).options(
            joinedload(models.Application.borrower),
            joinedload(models.Application.borrower_documents),
        ):
            with transaction_session_logger(session, "Error deleting the data"):
                application.award.previous = True
                application.primary_email = ""
                application.archived_at = datetime.utcnow()

                for document in application.borrower_documents:
                    session.delete(document)

                # Check if there are any other active applications that use the same award
                active_applications_with_same_award = (
                    models.Application.unarchived(session)
                    .filter(
                        models.Application.award_id == application.award_id,
                        models.Application.id != application.id,
                    )
                    .all()
                )
                # Delete the associated Award if no other active applications uses the award
                if len(active_applications_with_same_award) == 0:
                    application.borrower.legal_name = ""
                    application.borrower.email = ""
                    application.borrower.address = ""
                    application.borrower.legal_identifier = ""
                    application.borrower.source_data = ""


@app.command()
def update_applications_to_lapsed() -> None:
    """
    Set applications with lapsed status in the database.

    This function retrieves the lapsed applications from the database and updates their status
    to "LAPSED" and sets the application_lapsed_at timestamp to the current UTC time.
    """
    with contextmanager(get_db)() as session:
        for application in models.Application.lapsed(session).options(
            joinedload(models.Application.borrower),
            joinedload(models.Application.borrower_documents),
        ):
            with transaction_session_logger(session, "Error setting to lapsed"):
                application.status = models.ApplicationStatus.LAPSED
                application.application_lapsed_at = datetime.utcnow()


@app.command()
def send_reminders() -> None:
    """
    Send reminders to borrowers.

    This function retrieves applications that require a reminder email to be sent to the borrowers.
    It first retrieves applications that need an introduction reminder and sends the emails. Then,
    it retrieves applications that need a submit reminder and sends those emails as well.

    For each application, it saves the message type (BORROWER_PENDING_APPLICATION_REMINDER or
    BORROWER_PENDING_SUBMIT_REMINDER) to the database and updates the external_message_id after
    the email has been sent successfully.
    """
    with contextmanager(get_db)() as session:
        applications_to_send_intro_reminder = (
            models.Application.pending_introduction_reminder(session)
            .options(
                joinedload(models.Application.borrower),
                joinedload(models.Application.award),
            )
            .all()
        )

    length = len(applications_to_send_intro_reminder)
    logger.info("Quantity of mails to send intro reminder %s", length)
    if not length:
        logger.info("No new intro reminder to be sent")
    else:
        for application in applications_to_send_intro_reminder:
            with contextmanager(get_db)() as session:
                with transaction_session_logger(session, "Error sending mail or updating the sent status"):
                    new_message = models.Message.create(
                        session,
                        application=application,
                        type=models.MessageType.BORROWER_PENDING_APPLICATION_REMINDER,
                    )
                    uuid = application.uuid
                    email = application.primary_email
                    borrower_name = application.borrower.legal_name
                    buyer_name = application.award.buyer_name
                    title = application.award.title

                    messageID = mail.send_mail_intro_reminder(sesClient, uuid, email, borrower_name, buyer_name, title)
                    new_message.external_message_id = messageID
                    logger.info("Mail sent and status updated")

    with contextmanager(get_db)() as session:
        applications_to_send_submit_reminder = (
            models.Application.pending_submission_reminder(session)
            .options(
                joinedload(models.Application.borrower),
                joinedload(models.Application.award),
            )
            .all()
        )

    length = len(applications_to_send_submit_reminder)
    logger.info("Quantity of mails to send submit reminder %s", length)
    if not length:
        logger.info("No new submit reminder to be sent")
    else:
        for application in applications_to_send_submit_reminder:
            with contextmanager(get_db)() as session:
                with transaction_session_logger(session, "Error sending mail or updating the sent status"):
                    # Db message table update
                    new_message = models.Message.create(
                        session,
                        application=application,
                        type=models.MessageType.BORROWER_PENDING_SUBMIT_REMINDER,
                    )
                    uuid = application.uuid
                    email = application.primary_email
                    borrower_name = application.borrower.legal_name
                    buyer_name = application.award.buyer_name
                    title = application.award.title

                    messageID = mail.send_mail_submit_reminder(
                        sesClient, uuid, email, borrower_name, buyer_name, title
                    )
                    new_message.external_message_id = messageID
                    logger.info("Mail sent and status updated")


@app.command()
def update_statistics() -> None:
    statistics_utils.update_statistics()


@app.command()
def SLA_overdue_applications() -> None:
    """
    Send SLA (Service Level Agreement) overdue reminders to borrowers.
    """
    with contextmanager(get_db)() as session:
        overdue_lenders: dict[str, Any] = defaultdict(lambda: {"count": 0})
        for application in session.query(models.Application).filter(
            col(models.Application.status).in_(
                [models.ApplicationStatus.CONTRACT_UPLOADED, models.ApplicationStatus.STARTED]
            )
        ):
            with transaction_session(session):
                days_passed = application.days_waiting_for_lender(session)
                if days_passed > application.lender.sla_days * app_settings.progress_to_remind_started_applications:
                    if "email" not in overdue_lenders[application.lender.id]:
                        overdue_lenders[application.lender.id]["email"] = application.lender.email_group
                        overdue_lenders[application.lender.id]["name"] = application.lender.name
                    overdue_lenders[application.lender.id]["count"] += 1
                    if days_passed > application.lender.sla_days:
                        current_dt = datetime.now(application.created_at.tzinfo)
                        application.overdued_at = current_dt
                        message_id = mail.send_overdue_application_email_to_OCP(
                            sesClient,
                            application.lender.name,
                        )

                        models.Message.create(
                            session,
                            application=application,
                            type=models.MessageType.OVERDUE_APPLICATION,
                            external_message_id=message_id,
                        )

        for id, lender_data in overdue_lenders.items():
            name = lender_data["name"]
            count = lender_data["count"]
            email = lender_data["email"]
            message_id = mail.send_overdue_application_email_to_FI(sesClient, name, email, count)

            models.Message.create(
                session,
                application=application,
                type=models.MessageType.OVERDUE_APPLICATION,
                external_message_id=message_id,
            )

        session.commit()


if __name__ == "__main__":
    app()<|MERGE_RESOLUTION|>--- conflicted
+++ resolved
@@ -38,7 +38,6 @@
 
 
 @app.command()
-<<<<<<< HEAD
 def fetch_all_awards_from_period(from_date: datetime, until_date: datetime) -> None:
     """
     NOTE: For manual use only.
@@ -48,9 +47,6 @@
     background.fetch_new_awards_from_date(from_date, get_db, until_date)
 
 
-@app.command()
-=======
->>>>>>> 91d5227a
 def remove_dated_application_data() -> None:
     """
     Remove dated data from the database.
