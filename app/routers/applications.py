import logging
from datetime import datetime

from botocore.exceptions import ClientError
from fastapi.responses import StreamingResponse
from sqlalchemy import and_
from sqlalchemy.orm import Session, joinedload

import app.utils.applications as utils
from app.background_processes import application_utils
from app.background_processes.fetcher import fetch_previous_awards
from app.core.settings import app_settings
from app.schema import api as ApiSchema
from app.schema.api import ChangeEmail

from ..core.user_dependencies import CognitoClient, get_cognito_client
from ..db.session import get_db, transaction_session
from ..schema import core
from ..utils.permissions import OCP_only
from ..utils.verify_token import get_current_user, get_user

from fastapi import Depends, Query, status  # isort:skip # noqa
from fastapi import Form, UploadFile  # isort:skip # noqa
from fastapi import APIRouter, BackgroundTasks, HTTPException  # isort:skip # noqa

router = APIRouter()


@router.post(
    "/applications/{id}/reject-application",
    tags=["applications"],
    response_model=core.ApplicationWithRelations,
)
async def reject_application(
    id: int,
    payload: ApiSchema.LenderRejectedApplication,
    session: Session = Depends(get_db),
    client: CognitoClient = Depends(get_cognito_client),
    user: core.User = Depends(get_user),
):
    with transaction_session(session):
        application = utils.get_application_by_id(id, session)
        utils.check_FI_user_permission(application, user)
        utils.check_application_status(application, core.ApplicationStatus.STARTED)
        utils.reject_application(application, payload)
        utils.create_application_action(
            session,
            user.id,
            application.id,
            core.ApplicationActionType.REJECTED_APPLICATION,
            payload,
        )
        options = (
            session.query(core.CreditProduct)
            .join(core.Lender)
            .options(joinedload(core.CreditProduct.lender))
            .filter(
                and_(
                    core.CreditProduct.borrower_size == application.borrower.size,
                    core.CreditProduct.lender_id != application.lender_id,
                    core.CreditProduct.lower_limit <= application.amount_requested,
                    core.CreditProduct.upper_limit >= application.amount_requested,
                )
            )
            .all()
        )
        message_id = client.send_rejected_email_to_sme(application, options)
        utils.create_message(
            application, core.MessageType.REJECTED_APPLICATION, session, message_id
        )
        return application


@router.post(
    "/applications/{id}/complete-application",
    tags=["applications"],
    response_model=core.ApplicationWithRelations,
)
async def complete_application(
    id: int,
    payload: ApiSchema.LenderReviewContract,
    session: Session = Depends(get_db),
    user: core.User = Depends(get_user),
):
    with transaction_session(session):
        application = utils.get_application_by_id(id, session)
        utils.check_FI_user_permission(application, user)
        utils.check_application_status(
            application, core.ApplicationStatus.CONTRACT_UPLOADED
        )
        utils.complete_application(application, payload.disbursed_final_amount)
        application.completed_in_days = application_utils.get_application_days_passed(
            application, session
        )
        utils.create_application_action(
            session,
            user.id,
            application.id,
            core.ApplicationActionType.FI_COMPLETE_APPLICATION,
            {
                "disbursed_final_amount": payload.disbursed_final_amount,
            },
        )

        return application


@router.post(
    "/applications/{id}/approve-application",
    tags=["applications"],
    response_model=core.ApplicationWithRelations,
)
async def approve_application(
    id: int,
    payload: ApiSchema.LenderApprovedData,
    session: Session = Depends(get_db),
    client: CognitoClient = Depends(get_cognito_client),
    user: core.User = Depends(get_user),
):
    with transaction_session(session):
        application = utils.get_application_by_id(id, session)
        utils.check_FI_user_permission(application, user)
        utils.check_application_status(application, core.ApplicationStatus.STARTED)
        utils.approve_application(application, payload)
        utils.create_application_action(
            session,
            user.id,
            application.id,
            core.ApplicationActionType.APPROVED_APPLICATION,
            payload,
        )

        message_id = client.send_application_approved_to_sme(application)
        utils.create_message(
            application,
            core.MessageType.APPROVED_APPLICATION,
            session,
            message_id,
        )

        return application


@router.post(
    "/applications/change-email",
    tags=["applications"],
    response_model=ChangeEmail,
)
async def change_email(
    payload: ChangeEmail,
    session: Session = Depends(get_db),
    client: CognitoClient = Depends(get_cognito_client),
):
    with transaction_session(session):
        application = utils.get_application_by_uuid(payload.uuid, session)
        old_email = application.primary_email
        confirmation_email_token = utils.update_application_primary_email(
            application, payload.new_email
        )
        utils.create_application_action(
            session,
            None,
            application.id,
            core.ApplicationActionType.MSME_CHANGE_EMAIL,
            payload,
        )

        external_message_id = client.send_new_email_confirmation_to_sme(
            application.borrower.legal_name,
            payload.new_email,
            old_email,
            confirmation_email_token,
            application.uuid,
        )

        utils.create_message(
            application,
            core.MessageType.EMAIL_CHANGE_CONFIRMATION,
            session,
            external_message_id,
        )

        return payload


@router.post(
    "/applications/confirm-change-email",
    tags=["applications"],
    response_model=ChangeEmail,
)
async def confirm_email(
    payload: ApiSchema.ConfirmNewEmail,
    session: Session = Depends(get_db),
):
    with transaction_session(session):
        application = utils.get_application_by_uuid(payload.uuid, session)

        utils.check_pending_email_confirmation(
            application, payload.confirmation_email_token
        )

        utils.create_application_action(
            session,
            None,
            application.id,
            core.ApplicationActionType.MSME_CONFIRM_EMAIL,
            payload,
        )

        return ChangeEmail(new_email=application.primary_email, uuid=application.uuid)


@router.get(
    "/applications/documents/id/{id}",
    tags=["applications"],
)
async def get_borrower_document(
    id: int,
    session: Session = Depends(get_db),
    user: core.User = Depends(get_user),
):
    with transaction_session(session):
        document = (
            session.query(core.BorrowerDocument)
            .filter(core.BorrowerDocument.id == id)
            .first()
        )
        utils.get_file(document, user, session)

        def file_generator():
            yield document.file

        headers = {
            "Content-Disposition": f'attachment; filename="{document.name}"',
            "Content-Type": "application/octet-stream",
        }
        return StreamingResponse(file_generator(), headers=headers)


@router.post(
    "/applications/upload-document",
    tags=["applications"],
    response_model=core.BorrowerDocumentBase,
)
async def upload_document(
    file: UploadFile,
    uuid: str = Form(...),
    type: str = Form(...),
    session: Session = Depends(get_db),
):
    with transaction_session(session):
        new_file, filename = utils.validate_file(file)
        application = utils.get_application_by_uuid(uuid, session)
        if not application.pending_documents:
            raise HTTPException(
                status_code=status.HTTP_400_BAD_REQUEST,
                detail="Cannot upload document at this stage",
            )

        document = utils.create_or_update_borrower_document(
            filename, application, type, session, new_file
        )

        utils.create_application_action(
            session,
            None,
            application.id,
            core.ApplicationActionType.MSME_UPLOAD_DOCUMENT,
            {"file_name": filename},
        )

        return document


@router.post(
    "/applications/upload-contract",
    tags=["applications"],
    response_model=core.BorrowerDocumentBase,
)
async def upload_contract(
    file: UploadFile,
    uuid: str = Form(...),
    session: Session = Depends(get_db),
):
    with transaction_session(session):
        new_file, filename = utils.validate_file(file)
        application = utils.get_application_by_uuid(uuid, session)

        utils.check_application_status(application, core.ApplicationStatus.APPROVED)

        document = utils.create_or_update_borrower_document(
            filename,
            application,
            core.BorrowerDocumentType.SIGNED_CONTRACT,
            session,
            new_file,
        )

        return document


@router.post(
    "/applications/confirm-upload-contract",
    tags=["applications"],
    response_model=ApiSchema.ApplicationResponse,
)
async def confirm_upload_contract(
    payload: ApiSchema.UploadContractConfirmation,
    session: Session = Depends(get_db),
    client: CognitoClient = Depends(get_cognito_client),
):
    with transaction_session(session):
        application = utils.get_application_by_uuid(payload.uuid, session)
        utils.check_application_status(application, core.ApplicationStatus.APPROVED)

        FI_message_id, SME_message_id = client.send_upload_contract_notifications(
            application
        )

        application.contract_amount_submitted = payload.contract_amount_submitted
        application.status = core.ApplicationStatus.CONTRACT_UPLOADED
        application.borrower_uploaded_contract_at = datetime.now(
            application.created_at.tzinfo
        )

        utils.create_message(
            application,
            core.MessageType.CONTRACT_UPLOAD_CONFIRMATION_TO_FI,
            session,
            FI_message_id,
        )

        utils.create_message(
            application,
            core.MessageType.CONTRACT_UPLOAD_CONFIRMATION,
            session,
            SME_message_id,
        )

        utils.create_application_action(
            session,
            None,
            application.id,
            core.ApplicationActionType.MSME_UPLOAD_CONTRACT,
            {
                "contract_amount_submitted": payload.contract_amount_submitted,
            },
        )

        return ApiSchema.ApplicationResponse(
            application=application,
            borrower=application.borrower,
            award=application.award,
            lender=application.lender,
            documents=application.borrower_documents,
            creditProduct=application.credit_product,
        )


@router.post(
    "/applications/{id}/upload-compliance",
    tags=["applications"],
    response_model=core.BorrowerDocumentBase,
)
async def upload_compliance(
    id: int,
    file: UploadFile,
    session: Session = Depends(get_db),
    user: core.User = Depends(get_user),
):
    with transaction_session(session):
        new_file, filename = utils.validate_file(file)
        application = utils.get_application_by_id(id, session)

        utils.check_FI_user_permission(application, user)

        document = utils.create_or_update_borrower_document(
            filename,
            application,
            core.BorrowerDocumentType.COMPLIANCE_REPORT,
            session,
            new_file,
            True,
        )

        utils.create_application_action(
            session,
            None,
            application.id,
            core.ApplicationActionType.FI_UPLOAD_COMPLIANCE,
            {"file_name": filename},
        )

        return document


@router.put(
    "/applications/{id}/verify-data-field",
    tags=["applications"],
    response_model=core.ApplicationWithRelations,
)
async def verify_data_field(
    id: int,
    payload: ApiSchema.UpdateDataField,
    session: Session = Depends(get_db),
    user: core.User = Depends(get_user),
):
    with transaction_session(session):
        application = utils.get_application_by_id(id, session)
        utils.check_application_in_status(
            application,
            [
                core.ApplicationStatus.STARTED,
                core.ApplicationStatus.INFORMATION_REQUESTED,
            ],
        )

        utils.check_FI_user_permission(application, user)
        utils.update_data_field(application, payload)

        utils.create_application_action(
            session,
            user.id,
            application.id,
            core.ApplicationActionType.DATA_VALIDATION_UPDATE,
            payload,
        )

        return application


@router.put(
    "/applications/documents/{document_id}/verify-document",
    tags=["applications"],
    response_model=core.ApplicationWithRelations,
)
async def verify_document(
    document_id: int,
    payload: ApiSchema.VerifyBorrowerDocument,
    session: Session = Depends(get_db),
    user: core.User = Depends(get_user),
):
    with transaction_session(session):
        document = utils.get_document_by_id(document_id, session)
        utils.check_FI_user_permission(document.application, user)
        utils.check_application_in_status(
            document.application,
            [
                core.ApplicationStatus.STARTED,
                core.ApplicationStatus.INFORMATION_REQUESTED,
            ],
        )

        document.verified = payload.verified

        utils.create_application_action(
            session,
            user.id,
            document.application.id,
            core.ApplicationActionType.BORROWER_DOCUMENT_UPDATE,
            payload,
        )

        return document.application


@router.put(
    "/applications/{application_id}/award",
    tags=["applications"],
    response_model=core.ApplicationWithRelations,
)
async def update_application_award(
    application_id: int,
    payload: ApiSchema.AwardUpdate,
    user: core.User = Depends(get_user),
    session: Session = Depends(get_db),
):
    with transaction_session(session):
        application = utils.update_application_award(
            session, application_id, payload, user
        )
        utils.create_application_action(
            session,
            user.id,
            application_id,
            core.ApplicationActionType.AWARD_UPDATE,
            payload,
        )

        return application


@router.put(
    "/applications/{application_id}/borrower",
    tags=["applications"],
    response_model=core.ApplicationWithRelations,
)
async def update_application_borrower(
    application_id: int,
    payload: ApiSchema.BorrowerUpdate,
    user: core.User = Depends(get_user),
    session: Session = Depends(get_db),
):
    with transaction_session(session):
        application = utils.update_application_borrower(
            session, application_id, payload, user
        )

        utils.create_application_action(
            session,
            user.id,
            application_id,
            core.ApplicationActionType.BORROWER_UPDATE,
            payload,
        )

        return application


@router.get(
    "/applications/admin-list",
    tags=["applications"],
    response_model=ApiSchema.ApplicationListResponse,
)
@OCP_only()
async def get_applications_list(
    page: int = Query(0, ge=0),
    page_size: int = Query(10, gt=0),
    sort_field: str = Query("application.created_at"),
    sort_order: str = Query("asc", regex="^(asc|desc)$"),
    current_user: core.User = Depends(get_current_user),
    session: Session = Depends(get_db),
):
    return utils.get_all_active_applications(
        page, page_size, sort_field, sort_order, session
    )


@router.get(
    "/applications/id/{id}",
    tags=["applications"],
    response_model=core.ApplicationWithRelations,
)
async def get_application(
    id: int,
    user: core.User = Depends(get_user),
    session: Session = Depends(get_db),
):
    application = (
        session.query(core.Application).filter(core.Application.id == id).first()
    )

    if user.is_OCP:
        return application

    if user.lender_id != application.lender_id:
        raise HTTPException(
            status_code=status.HTTP_401_UNAUTHORIZED,
            detail="Unauthorized to view this application",
        )

    return application


@router.post(
    "/applications/{id}/start",
    tags=["applications"],
    response_model=core.ApplicationWithRelations,
)
async def start_application(
    id: int,
    user: core.User = Depends(get_user),
    session: Session = Depends(get_db),
):
    with transaction_session(session):
        application = (
            session.query(core.Application).filter(core.Application.id == id).first()
        )
        utils.check_application_status(application, core.ApplicationStatus.SUBMITTED)

        if user.lender_id != application.lender_id:
            raise HTTPException(
                status_code=status.HTTP_401_UNAUTHORIZED,
                detail="Unauthorized to start this application",
            )

        application.status = core.ApplicationStatus.STARTED
        application.lender_started_at = datetime.now(application.created_at.tzinfo)
        # TODO add action

        return application


@router.get(
    "/applications",
    tags=["applications"],
    response_model=ApiSchema.ApplicationListResponse,
)
async def get_applications(
    page: int = Query(0, ge=0),
    page_size: int = Query(10, gt=0),
    sort_field: str = Query("application.created_at"),
    sort_order: str = Query("asc", regex="^(asc|desc)$"),
    user: core.User = Depends(get_user),
    session: Session = Depends(get_db),
):
    return utils.get_all_FI_user_applications(
        page, page_size, sort_field, sort_order, session, user.lender_id
    )


@router.get(
    "/applications/uuid/{uuid}",
    tags=["applications"],
    response_model=ApiSchema.ApplicationResponse,
)
async def application_by_uuid(uuid: str, session: Session = Depends(get_db)):
    application = utils.get_application_by_uuid(uuid, session)
    utils.check_is_application_expired(application)

    return ApiSchema.ApplicationResponse(
        application=application,
        borrower=application.borrower,
        award=application.award,
        lender=application.lender,
        documents=application.borrower_documents,
        creditProduct=application.credit_product,
    )


@router.post(
    "/applications/access-scheme",
    tags=["applications"],
    response_model=ApiSchema.ApplicationResponse,
)
async def access_scheme(
    payload: ApiSchema.ApplicationBase,
    background_tasks: BackgroundTasks,
    session: Session = Depends(get_db),
):
    with transaction_session(session):
        application = utils.get_application_by_uuid(payload.uuid, session)
        utils.check_is_application_expired(application)
        utils.check_application_status(application, core.ApplicationStatus.PENDING)

        current_time = datetime.now(application.created_at.tzinfo)
        application.borrower_accepted_at = current_time
        application.status = core.ApplicationStatus.ACCEPTED
        application.expired_at = None

        background_tasks.add_task(fetch_previous_awards, application.borrower)

        return ApiSchema.ApplicationResponse(
            application=application,
            borrower=application.borrower,
            award=application.award,
        )


@router.post(
    "/applications/credit-product-options",
    tags=["applications"],
    response_model=ApiSchema.CreditProductListResponse,
)
async def credit_product_options(
    payload: ApiSchema.ApplicationCreditOptions,
    session: Session = Depends(get_db),
):
    with transaction_session(session):
        application = utils.get_application_by_uuid(payload.uuid, session)

        previous_lenders = utils.get_previous_lenders(
            application.award_borrower_identifier, session
        )
        utils.check_is_application_expired(application)
        utils.check_application_status(application, core.ApplicationStatus.ACCEPTED)

        loans = (
            session.query(core.CreditProduct)
            .join(core.Lender)
            .options(joinedload(core.CreditProduct.lender))
            .filter(
                and_(
                    core.CreditProduct.type == core.CreditType.LOAN,
                    core.CreditProduct.borrower_size == payload.borrower_size,
                    core.CreditProduct.lower_limit <= payload.amount_requested,
                    core.CreditProduct.upper_limit >= payload.amount_requested,
                    ~core.Lender.id.in_(previous_lenders),
                )
            )
            .all()
        )

        credit_lines = (
            session.query(core.CreditProduct)
            .join(core.Lender)
            .options(joinedload(core.CreditProduct.lender))
            .filter(
                and_(
                    core.CreditProduct.type == core.CreditType.CREDIT_LINE,
                    core.CreditProduct.borrower_size == payload.borrower_size,
                    core.CreditProduct.lower_limit <= payload.amount_requested,
                    core.CreditProduct.upper_limit >= payload.amount_requested,
                    ~core.Lender.id.in_(previous_lenders),
                )
            )
            .all()
        )

        return ApiSchema.CreditProductListResponse(
            loans=loans, credit_lines=credit_lines
        )


@router.post(
    "/applications/select-credit-product",
    tags=["applications"],
    response_model=ApiSchema.ApplicationResponse,
)
async def select_credit_product(
    payload: ApiSchema.ApplicationSelectCreditProduct,
    session: Session = Depends(get_db),
):
    with transaction_session(session):
        application = utils.get_application_by_uuid(payload.uuid, session)
        utils.check_is_application_expired(application)
        utils.check_application_status(application, core.ApplicationStatus.ACCEPTED)

        calculator_data = utils.get_calculator_data(payload)

        application.calculator_data = calculator_data
        application.credit_product_id = payload.credit_product_id
        current_time = datetime.now(application.created_at.tzinfo)
        application.borrower_credit_product_selected_at = current_time

        application.borrower.size = payload.borrower_size
        application.borrower.sector = payload.sector

        utils.create_application_action(
            session,
            None,
            application.id,
            core.ApplicationActionType.APPLICATION_CALCULATOR_DATA_UPDATE,
            payload,
        )

        return ApiSchema.ApplicationResponse(
            application=application,
            borrower=application.borrower,
            award=application.award,
            lender=application.lender,
            documents=application.borrower_documents,
            creditProduct=application.credit_product,
        )


@router.post(
    "/applications/rollback-select-credit-product",
    tags=["applications"],
    response_model=ApiSchema.ApplicationResponse,
)
async def rollback_select_credit_product(
    payload: ApiSchema.ApplicationBase,
    session: Session = Depends(get_db),
):
    with transaction_session(session):
        application = utils.get_application_by_uuid(payload.uuid, session)
        utils.check_is_application_expired(application)
        utils.check_application_status(application, core.ApplicationStatus.ACCEPTED)

        if not application.credit_product_id:
            raise HTTPException(
                status_code=status.HTTP_400_BAD_REQUEST,
                detail="Credit product not selected",
            )

        if application.lender_id:
            raise HTTPException(
                status_code=status.HTTP_400_BAD_REQUEST,
                detail="Cannot rollback at this stage",
            )

        application.credit_product_id = None
        application.borrower_credit_product_selected_at = None

        return ApiSchema.ApplicationResponse(
            application=application,
            borrower=application.borrower,
            award=application.award,
        )


@router.post(
    "/applications/confirm-credit-product",
    tags=["applications"],
    response_model=ApiSchema.ApplicationResponse,
)
async def confirm_credit_product(
    payload: ApiSchema.ApplicationBase,
    session: Session = Depends(get_db),
):
    with transaction_session(session):
        application = utils.get_application_by_uuid(payload.uuid, session)
        utils.check_is_application_expired(application)
        utils.check_application_status(application, core.ApplicationStatus.ACCEPTED)

        if not application.credit_product_id:
            raise HTTPException(
                status_code=status.HTTP_400_BAD_REQUEST,
                detail="Credit product not selected",
            )

        creditProduct = (
            session.query(core.CreditProduct)
            .filter(core.CreditProduct.id == application.credit_product_id)
            .first()
        )

        if not creditProduct:
            raise HTTPException(
                status_code=status.HTTP_400_BAD_REQUEST,
                detail="Credit product not found",
            )

        application.lender_id = creditProduct.lender_id
        application.amount_requested = application.calculator_data.get(
            "amount_requested", None
        )
        application.repayment_years = application.calculator_data.get(
            "repayment_years", None
        )
        application.repayment_months = application.calculator_data.get(
            "repayment_months", None
        )
        application.payment_start_date = application.calculator_data.get(
            "payment_start_date", None
        )

        application.pending_documents = True
        utils.get_previous_documents(application, session)
        utils.create_application_action(
            session,
            None,
            application.id,
            core.ApplicationActionType.APPLICATION_CONFIRM_CREDIT_PRODUCT,
            {},
        )

        return ApiSchema.ApplicationResponse(
            application=application,
            borrower=application.borrower,
            award=application.award,
            lender=application.lender,
            documents=application.borrower_documents,
            creditProduct=application.credit_product,
        )


@router.post(
    "/applications/submit",
    tags=["applications"],
    response_model=ApiSchema.ApplicationResponse,
)
async def update_apps_send_notifications(
    payload: ApiSchema.ApplicationBase,
    session: Session = Depends(get_db),
    client: CognitoClient = Depends(get_cognito_client),
):
    with transaction_session(session):
        try:
            application = utils.get_application_by_uuid(payload.uuid, session)
            utils.check_application_status(application, core.ApplicationStatus.ACCEPTED)

            if not application.credit_product_id:
                raise HTTPException(
                    status_code=status.HTTP_400_BAD_REQUEST,
                    detail="Credit product not selected",
                )

            if not application.lender:
                raise HTTPException(
                    status_code=status.HTTP_400_BAD_REQUEST,
                    detail="Lender not selected",
                )

            application.status = core.ApplicationStatus.SUBMITTED
            current_time = datetime.now(application.created_at.tzinfo)
            application.borrower_submitted_at = current_time
            application.pending_documents = False

            client.send_notifications_of_new_applications(
                ocp_email_group=app_settings.ocp_email_group,
                lender_name=application.lender.name,
                lender_email_group=application.lender.email_group,
            )

            return ApiSchema.ApplicationResponse(
                application=application,
                borrower=application.borrower,
                award=application.award,
                lender=application.lender,
            )
        except ClientError as e:
            logging.error(e)
            return HTTPException(
                status_code=status.HTTP_500_INTERNAL_SERVER_ERROR,
                detail="There was an error submiting the application",
            )


@router.post(
    "/applications/email-sme/{id}",
    tags=["applications"],
    response_model=core.ApplicationWithRelations,
)
async def email_sme(
    id: int,
    payload: ApiSchema.ApplicationEmailSme,
    session: Session = Depends(get_db),
    client: CognitoClient = Depends(get_cognito_client),
    user: core.User = Depends(get_user),
):
    with transaction_session(session):
        try:
            application = utils.get_application_by_id(id, session)
            utils.check_FI_user_permission(application, user)
            utils.check_application_status(application, core.ApplicationStatus.STARTED)
            application.status = core.ApplicationStatus.INFORMATION_REQUESTED
            current_time = datetime.now(application.created_at.tzinfo)
            application.information_requested_at = current_time
            application.pending_documents = True

            message_id = client.send_request_to_sme(
                application.uuid,
                application.lender.name,
                payload.message,
                application.primary_email,
            )

            utils.create_application_action(
                session,
                user.id,
                application.id,
                core.ApplicationActionType.FI_REQUEST_INFORMATION,
                payload,
            )

            new_message = core.Message(
                application_id=application.id,
                body=payload.message,
                lender_id=application.lender.id,
                type=core.MessageType.FI_MESSAGE,
                external_message_id=message_id,
            )
            session.add(new_message)
            session.commit()

            return application
        except ClientError as e:
            logging.error(e)
            return HTTPException(
                status_code=status.HTTP_500_INTERNAL_SERVER_ERROR,
                detail="There was an error",
            )


@router.post(
    "/applications/complete-information-request",
    tags=["applications"],
    response_model=ApiSchema.ApplicationResponse,
)
async def complete_information_request(
    payload: ApiSchema.ApplicationBase,
    client: CognitoClient = Depends(get_cognito_client),
    session: Session = Depends(get_db),
):
    with transaction_session(session):
        application = utils.get_application_by_uuid(payload.uuid, session)
        utils.check_application_status(
            application, core.ApplicationStatus.INFORMATION_REQUESTED
        )

        application.status = core.ApplicationStatus.STARTED
        application.pending_documents = False

        utils.create_application_action(
            session,
            None,
            application.id,
            core.ApplicationActionType.MSME_UPLOAD_ADDITIONAL_DOCUMENT_COMPLETED,
            payload,
        )

        message_id = client.send_upload_documents_notifications(
            application.lender.email_group
        )

        utils.create_message(
            application,
            core.ApplicationActionType.BORROWER_DOCUMENT_UPDATE,
            session,
            message_id,
        )

        return ApiSchema.ApplicationResponse(
            application=application,
            borrower=application.borrower,
            award=application.award,
            lender=application.lender,
            documents=application.borrower_documents,
        )


@router.post(
    "/applications/decline",
    tags=["applications"],
    response_model=ApiSchema.ApplicationResponse,
)
async def decline(
    payload: ApiSchema.ApplicationDeclinePayload,
    session: Session = Depends(get_db),
):
    with transaction_session(session):
        application = utils.get_application_by_uuid(payload.uuid, session)
        utils.check_is_application_expired(application)
        utils.check_application_status(application, core.ApplicationStatus.PENDING)

        borrower_declined_data = vars(payload)
        borrower_declined_data.pop("uuid")

        application.borrower_declined_data = borrower_declined_data
        application.status = core.ApplicationStatus.DECLINED
        current_time = datetime.now(application.created_at.tzinfo)
        application.borrower_declined_at = current_time

        if payload.decline_all:
            application.borrower.status = core.BorrowerStatus.DECLINE_OPPORTUNITIES
            application.borrower.declined_at = current_time

        return ApiSchema.ApplicationResponse(
            application=application,
            borrower=application.borrower,
            award=application.award,
        )


@router.post(
    "/applications/rollback-decline",
    tags=["applications"],
    response_model=ApiSchema.ApplicationResponse,
)
async def rollback_decline(
    payload: ApiSchema.ApplicationBase,
    session: Session = Depends(get_db),
):
    with transaction_session(session):
        application = utils.get_application_by_uuid(payload.uuid, session)
        utils.check_is_application_expired(application)
        utils.check_application_status(application, core.ApplicationStatus.DECLINED)

        application.borrower_declined_data = {}
        application.status = core.ApplicationStatus.PENDING
        application.borrower_declined_at = None

        if application.borrower.status == core.BorrowerStatus.DECLINE_OPPORTUNITIES:
            application.borrower.status = core.BorrowerStatus.ACTIVE
            application.borrower.declined_at = None

        return ApiSchema.ApplicationResponse(
            application=application,
            borrower=application.borrower,
            award=application.award,
        )


@router.post(
    "/applications/decline-feedback",
    tags=["applications"],
    response_model=ApiSchema.ApplicationResponse,
)
async def decline_feedback(
    payload: ApiSchema.ApplicationDeclineFeedbackPayload,
    session: Session = Depends(get_db),
):
    with transaction_session(session):
        application = utils.get_application_by_uuid(payload.uuid, session)
        utils.check_is_application_expired(application)
        utils.check_application_status(application, core.ApplicationStatus.DECLINED)

        borrower_declined_preferences_data = vars(payload)
        borrower_declined_preferences_data.pop("uuid")

        application.borrower_declined_preferences_data = (
            borrower_declined_preferences_data
        )

        return ApiSchema.ApplicationResponse(
            application=application,
            borrower=application.borrower,
            award=application.award,
        )


<<<<<<< HEAD
@router.get(
    "/applications/{id}/previous-awards",
    tags=["applications"],
    response_model=ApiSchema.PreviousAwards,
)
@OCP_only()
async def previous_contracts(
    id: int,
    page: int = Query(0, ge=0),
    page_size: int = Query(10, gt=0),
    sort_field: str = Query("created_at"),
    sort_order: str = Query("asc", regex="^(asc|desc)$"),
    current_user: core.User = Depends(get_current_user),
    session: Session = Depends(get_db),
):
    with transaction_session(session):
        application = utils.get_application_by_id(id, session)

        return utils.get_previous_awards(
            application, sort_field, sort_order, page, page_size, session
=======
@router.post(
    "/applications/find-alternative-credit-option",
    tags=["applications"],
    response_model=ApiSchema.ApplicationResponse,
)
async def find_alternative_credit_option(
    payload: ApiSchema.ApplicationBase,
    session: Session = Depends(get_db),
    client: CognitoClient = Depends(get_cognito_client),
):
    with transaction_session(session):
        application = utils.get_application_by_uuid(payload.uuid, session)
        utils.check_if_application_was_already_copied(application, session)
        utils.check_application_status(application, core.ApplicationStatus.REJECTED)
        new_application = utils.copy_application(application, session)
        message_id = client.send_copied_application_notifications(new_application)

        utils.create_message(
            new_application, core.MessageType.APPLICATION_COPIED, session, message_id
        )

        utils.create_application_action(
            session,
            None,
            application.id,
            core.ApplicationActionType.COPIED_APPLICATION,
            payload,
        )
        utils.create_application_action(
            session,
            None,
            new_application.id,
            core.ApplicationActionType.APPLICATION_COPIED_FROM,
            payload,
        )

        return ApiSchema.ApplicationResponse(
            application=new_application,
            borrower=new_application.borrower,
            award=new_application.award,
>>>>>>> 98e0b60e
        )<|MERGE_RESOLUTION|>--- conflicted
+++ resolved
@@ -1101,7 +1101,7 @@
         )
 
 
-<<<<<<< HEAD
+
 @router.get(
     "/applications/{id}/previous-awards",
     tags=["applications"],
@@ -1122,7 +1122,7 @@
 
         return utils.get_previous_awards(
             application, sort_field, sort_order, page, page_size, session
-=======
+
 @router.post(
     "/applications/find-alternative-credit-option",
     tags=["applications"],
@@ -1163,5 +1163,4 @@
             application=new_application,
             borrower=new_application.borrower,
             award=new_application.award,
->>>>>>> 98e0b60e
         )