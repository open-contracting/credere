import logging
from datetime import datetime
from typing import Any, cast

from botocore.exceptions import ClientError
from fastapi import APIRouter, BackgroundTasks, Depends, HTTPException, Query, status
from fastapi.encoders import jsonable_encoder
from sqlalchemy import asc, desc, text
from sqlalchemy.orm import Session, joinedload
from sqlmodel import col

from app import dependencies, models, parsers, serializers, util
from app.aws import CognitoClient
from app.db import get_db, transaction_session
from app.utils.statistics import update_statistics

logger = logging.getLogger(__name__)

router = APIRouter()


@router.post(
    "/applications/{id}/reject-application",
    tags=["applications"],
    response_model=models.ApplicationWithRelations,
)
async def reject_application(
    payload: parsers.LenderRejectedApplication,
    background_tasks: BackgroundTasks,
    session: Session = Depends(get_db),
    client: CognitoClient = Depends(dependencies.get_cognito_client),
    user: models.User = Depends(dependencies.get_user),
    application: models.Application = Depends(
        dependencies.get_scoped_application_as_user(
            roles=(models.UserType.FI,),
            statuses=(
                models.ApplicationStatus.CONTRACT_UPLOADED,
                models.ApplicationStatus.STARTED,
            ),
        )
    ),
) -> Any:
    """
    Reject an application:
    Changes the status from "STARTED" to "REJECTED".

    :param payload: The rejected application data.
    :return: The rejected application with its associated relations.
    """
    with transaction_session(session):
        payload_dict = jsonable_encoder(payload, exclude_unset=True)
        application.stage_as_rejected(payload_dict)
        # This next call performs the `session.flush()`.
        models.ApplicationAction.create(
            session,
            type=models.ApplicationActionType.REJECTED_APPLICATION,
            data=jsonable_encoder(payload, exclude_unset=True),
            application_id=application.id,
            user_id=user.id,
        )
        options = (
            session.query(models.CreditProduct)
            .join(models.Lender)
            .options(joinedload(models.CreditProduct.lender))
            .filter(
                models.CreditProduct.borrower_size == application.borrower.size,
                models.CreditProduct.lender_id != application.lender_id,
                col(models.CreditProduct.lower_limit) <= application.amount_requested,
                col(models.CreditProduct.upper_limit) >= application.amount_requested,
            )
            .all()
        )
        message_id = client.send_rejected_email_to_sme(application, options)
        models.Message.create(
            session,
            application=application,
            type=models.MessageType.REJECTED_APPLICATION,
            external_message_id=message_id,
        )
        background_tasks.add_task(update_statistics)
        return application


@router.post(
    "/applications/{id}/complete-application",
    tags=["applications"],
    response_model=models.ApplicationWithRelations,
)
async def complete_application(
    payload: parsers.LenderReviewContract,
    background_tasks: BackgroundTasks,
    session: Session = Depends(get_db),
    user: models.User = Depends(dependencies.get_user),
    client: CognitoClient = Depends(dependencies.get_cognito_client),
    application: models.Application = Depends(
        dependencies.get_scoped_application_as_user(
            roles=(models.UserType.FI,),
            statuses=(models.ApplicationStatus.CONTRACT_UPLOADED,),
        )
    ),
) -> Any:
    """
    Complete an application:
    Changes application status from "CONTRACT_UPLOADED" to "COMPLETED".

    :param payload: The completed application data.
    :return: The completed application with its associated relations.
    """
    with transaction_session(session):
        application.stage_as_completed(payload.disbursed_final_amount)
        application.completed_in_days = application.days_waiting_for_lender(session)
        # This next call performs the `session.flush()`.
        models.ApplicationAction.create(
            session,
            type=models.ApplicationActionType.FI_COMPLETE_APPLICATION,
            # payload.disbursed_final_amount is a Decimal.
            data=jsonable_encoder({"disbursed_final_amount": payload.disbursed_final_amount}),
            application_id=application.id,
            user_id=user.id,
        )

        message_id = client.send_application_credit_disbursed(application)
        models.Message.create(
            session,
            application=application,
            type=models.MessageType.CREDIT_DISBURSED,
            external_message_id=message_id,
        )
        background_tasks.add_task(update_statistics)
        return application


@router.post(
    "/applications/{id}/approve-application",
    tags=["applications"],
    response_model=models.ApplicationWithRelations,
)
async def approve_application(
    payload: parsers.LenderApprovedData,
    background_tasks: BackgroundTasks,
    session: Session = Depends(get_db),
    client: CognitoClient = Depends(dependencies.get_cognito_client),
    user: models.User = Depends(dependencies.get_user),
    application: models.Application = Depends(
        dependencies.get_scoped_application_as_user(
            roles=(models.UserType.FI,),
            statuses=(models.ApplicationStatus.STARTED,),
        )
    ),
) -> Any:
    """
    Approve an application:
    Changes application status from "STARTED" to "APPROVED".

    Sends an email to  SME notifying the current stage of their application.

    :param payload: The approved application data.
    :return: The approved application with its associated relations.
    """
    with transaction_session(session):
        # Check if all keys present in an instance of UpdateDataField exist and have truthy values in
        # the application's `secop_data_verification`.
        not_validated_fields = []
        app_secop_dict = application.secop_data_verification.copy()
        fields = list(parsers.UpdateDataField().dict().keys())
        for key in fields:
            if key not in app_secop_dict or not app_secop_dict[key]:
                not_validated_fields.append(key)
        if not_validated_fields:
            logger.error("Following fields were not validated: %s", not_validated_fields)
            raise HTTPException(
                status_code=status.HTTP_409_CONFLICT,
                detail=util.ERROR_CODES.BORROWER_FIELD_VERIFICATION_MISSING.value,
            )

        # Check all documents are verified.
        not_validated_documents = []
        for document in application.borrower_documents:
            if not document.verified:
                not_validated_documents.append(document.type.name)
        if not_validated_documents:
            logger.error("Following documents were not validated: %s", not_validated_documents)
            raise HTTPException(
                status_code=status.HTTP_409_CONFLICT,
                detail=util.ERROR_CODES.DOCUMENT_VERIFICATION_MISSING.value,
            )

        # Approve the application.
        payload_dict = jsonable_encoder(payload, exclude_unset=True)
        application.lender_approved_data = payload_dict
        application.status = models.ApplicationStatus.APPROVED
        current_time = datetime.now(application.created_at.tzinfo)
        application.lender_approved_at = current_time

        models.ApplicationAction.create(
            session,
            type=models.ApplicationActionType.APPROVED_APPLICATION,
            data=jsonable_encoder(payload, exclude_unset=True),
            application_id=application.id,
            user_id=user.id,
        )

        message_id = client.send_application_approved_to_sme(application)
        models.Message.create(
            session,
            application=application,
            type=models.MessageType.APPROVED_APPLICATION,
            external_message_id=message_id,
        )
        background_tasks.add_task(update_statistics)
        return application


@router.put(
    "/applications/{id}/verify-data-field",
    tags=["applications"],
    response_model=models.ApplicationWithRelations,
)
async def verify_data_field(
    payload: parsers.UpdateDataField,
    session: Session = Depends(get_db),
    user: models.User = Depends(dependencies.get_user),
    application: models.Application = Depends(
        dependencies.get_scoped_application_as_user(
            roles=(models.UserType.FI,),
            statuses=(
                models.ApplicationStatus.STARTED,
                models.ApplicationStatus.INFORMATION_REQUESTED,
            ),
        )
    ),
) -> Any:
    """
    Verify and update a data field in an application.

    :param payload: The data field update payload.
    :return: The updated application with its associated relations.
    """
    with transaction_session(session):
        # Update a specific field in the application's `secop_data_verification` attribute.
        payload_dict = {key: value for key, value in payload.dict().items() if value is not None}
        key, value = next(iter(payload_dict.items()), (None, None))
        verified_data = application.secop_data_verification.copy()
        verified_data[key] = value
        application.secop_data_verification = verified_data.copy()

        models.ApplicationAction.create(
            session,
            type=models.ApplicationActionType.DATA_VALIDATION_UPDATE,
            data=jsonable_encoder(payload, exclude_unset=True),
            application_id=application.id,
            user_id=user.id,
        )

        return application


@router.put(
    "/applications/documents/{document_id}/verify-document",
    tags=["applications"],
    response_model=models.ApplicationWithRelations,
)
async def verify_document(
    document_id: int,
    payload: parsers.VerifyBorrowerDocument,
    session: Session = Depends(get_db),
    user: models.User = Depends(dependencies.get_user),
) -> Any:
    """
    Verify a borrower document in an application.

    :param document_id: The ID of the borrower document.
    :param payload: The document verification payload.
    :return: The updated application with its associated relations.
    """
    with transaction_session(session):
        document = util.get_object_or_404(session, models.BorrowerDocument, "id", document_id)
        dependencies.raise_if_unauthorized(
            document.application,
            user,
            roles=(models.UserType.FI,),
            statuses=(models.ApplicationStatus.STARTED, models.ApplicationStatus.INFORMATION_REQUESTED),
        )

        document.verified = payload.verified

        models.ApplicationAction.create(
            session,
            type=models.ApplicationActionType.BORROWER_DOCUMENT_UPDATE,
            data=jsonable_encoder(payload, exclude_unset=True),
            application_id=document.application.id,
            user_id=user.id,
        )

        return document.application


@router.put(
    "/applications/{id}/award",
    tags=["applications"],
    response_model=models.ApplicationWithRelations,
)
async def update_application_award(
    id: int,
    payload: parsers.AwardUpdate,
    user: models.User = Depends(dependencies.get_user),
    session: Session = Depends(get_db),
    application: models.Application = Depends(
        dependencies.get_scoped_application_as_user(
            roles=(models.UserType.OCP, models.UserType.FI),
            statuses=dependencies.USER_CAN_EDIT_AWARD_BORROWER_DATA,
        )
    ),
) -> Any:
    """
    Update the award details of an application.

    :param payload: The award update payload.
    :return: The updated application with its associated relations.
    """
    with transaction_session(session):
        if not application.award:
            raise HTTPException(status_code=status.HTTP_404_NOT_FOUND, detail="Award not found")

        # Update the award.
        update_dict = jsonable_encoder(payload, exclude_unset=True)
        application.award.update(session, **update_dict)

        models.ApplicationAction.create(
            session,
            type=models.ApplicationActionType.AWARD_UPDATE,
            data=jsonable_encoder(payload, exclude_unset=True),
            application_id=id,
            user_id=user.id,
        )

        return util.get_modified_data_fields(application, session)


@router.put(
    "/applications/{id}/borrower",
    tags=["applications"],
    response_model=models.ApplicationWithRelations,
)
async def update_application_borrower(
    id: int,
    payload: parsers.BorrowerUpdate,
    user: models.User = Depends(dependencies.get_user),
    session: Session = Depends(get_db),
    application: models.Application = Depends(
        dependencies.get_scoped_application_as_user(
            roles=(models.UserType.OCP, models.UserType.FI),
            statuses=dependencies.USER_CAN_EDIT_AWARD_BORROWER_DATA,
        )
    ),
) -> Any:
    """
    Update the borrower details of an application.

    :param payload: The borrower update payload.
    :return: The updated application with its associated relations.
    """
    with transaction_session(session):
        if not application.borrower:
            raise HTTPException(status_code=status.HTTP_404_NOT_FOUND, detail="Borrower not found")

        # Update the borrower.
        update_dict = jsonable_encoder(payload, exclude_unset=True)
        for field, value in update_dict.items():
            if not application.borrower.missing_data[field]:
                raise HTTPException(
                    status_code=status.HTTP_422_UNPROCESSABLE_ENTITY,
                    detail="This column cannot be updated",
                )
        application.borrower.update(session, **update_dict)

        models.ApplicationAction.create(
            session,
            type=models.ApplicationActionType.BORROWER_UPDATE,
            data=jsonable_encoder(payload, exclude_unset=True),
            application_id=id,
            user_id=user.id,
        )

        return util.get_modified_data_fields(application, session)


@router.get(
    "/applications/admin-list",
    tags=["applications"],
)
async def get_applications_list(
    page: int = Query(0, ge=0),
    page_size: int = Query(10, gt=0),
    sort_field: str = Query("application.created_at"),
    sort_order: str = Query("asc", regex="^(asc|desc)$"),
    admin: models.User = Depends(dependencies.get_admin_user),
    session: Session = Depends(get_db),
) -> serializers.ApplicationListResponse:
    """
    Get a paginated list of submitted applications for administrative purposes.

    :param page: The page number of the application list (default: 0).
    :param page_size: The number of applications per page (default: 10).
    :param sort_field: The field to sort the applications by (default: "application.created_at").
    :param sort_order: The sort order of the applications ("asc" or "desc", default: "asc").
    :return: The paginated list of applications.
    :raise: lumache.OCPOnlyError if the current user is not authorized.
    """
    sort_direction = desc if sort_order.lower() == "desc" else asc

    applications_query = (
        models.Application.submitted(session)
        .join(models.Award)
        .join(models.Borrower)
        .options(
            joinedload(models.Application.award),
            joinedload(models.Application.borrower),
        )
        .order_by(text(f"{sort_field} {sort_direction.__name__}"))
    )

    total_count = applications_query.count()

    applications = applications_query.offset(page * page_size).limit(page_size).all()

    return serializers.ApplicationListResponse(
        items=cast(list[models.ApplicationWithRelations], applications),
        count=total_count,
        page=page,
        page_size=page_size,
    )


@router.get(
    "/applications/id/{id}",
    tags=["applications"],
    response_model=models.ApplicationWithRelations,
)
async def get_application(
    user: models.User = Depends(dependencies.get_user),
    session: Session = Depends(get_db),
    application: models.Application = Depends(
        dependencies.get_scoped_application_as_user(roles=(models.UserType.OCP, models.UserType.FI))
    ),
) -> Any:
    """
    Retrieve an application by its ID.

    :return: The application with the specified ID and its associated relations.
    :raise: HTTPException with status code 401 if the user is not authorized to view the application.
    """
    return util.get_modified_data_fields(application, session)


@router.post(
    "/applications/{id}/start",
    tags=["applications"],
    response_model=models.ApplicationWithRelations,
)
async def start_application(
    id: int,
    background_tasks: BackgroundTasks,
    user: models.User = Depends(dependencies.get_user),
    session: Session = Depends(get_db),
    application: models.Application = Depends(
        dependencies.get_scoped_application_as_user(
            roles=(models.UserType.FI,),
            statuses=(models.ApplicationStatus.SUBMITTED,),
        )
    ),
) -> Any:
    """
    Start an application:
    Changes application status from "SUBMITTED" to "STARTED".

    :param id: The ID of the application to start.
    :return: The started application with its associated relations.
    :raise: HTTPException with status code 401 if the user is not authorized to start the application.
    """
    with transaction_session(session):
        application.status = models.ApplicationStatus.STARTED
        application.lender_started_at = datetime.now(application.created_at.tzinfo)
        background_tasks.add_task(update_statistics)
        return application


@router.get(
    "/applications",
    tags=["applications"],
)
async def get_applications(
    page: int = Query(0, ge=0),
    page_size: int = Query(10, gt=0),
    sort_field: str = Query("application.created_at"),
    sort_order: str = Query("asc", regex="^(asc|desc)$"),
    user: models.User = Depends(dependencies.get_user),
    session: Session = Depends(get_db),
) -> serializers.ApplicationListResponse:
    """
    Get a paginated list of submitted applications for a specific FI user.

    :param page: The page number of the application list (default: 0).
    :param page_size: The number of applications per page (default: 10).
    :param sort_field: The field to sort the applications by (default: "application.created_at").
    :param sort_order: The sort order of the applications ("asc" or "desc", default: "asc").
    :return: The paginated list of applications for the specific user.
    """
    sort_direction = desc if sort_order.lower() == "desc" else asc

    applications_query = (
        models.Application.submitted_to_lender(session, user.lender_id)
        .join(models.Award)
        .join(models.Borrower)
        .options(
            joinedload(models.Application.award),
            joinedload(models.Application.borrower),
        )
        .order_by(text(f"{sort_field} {sort_direction.__name__}"))
    )
    total_count = applications_query.count()

    applications = applications_query.offset(page * page_size).limit(page_size).all()

    return serializers.ApplicationListResponse(
        items=cast(list[models.ApplicationWithRelations], applications),
        count=total_count,
        page=page,
        page_size=page_size,
    )


@router.post(
    "/applications/email-sme/{id}",
    tags=["applications"],
    response_model=models.ApplicationWithRelations,
)
async def email_sme(
    payload: parsers.ApplicationEmailSme,
    background_tasks: BackgroundTasks,
    session: Session = Depends(get_db),
    client: CognitoClient = Depends(dependencies.get_cognito_client),
    user: models.User = Depends(dependencies.get_user),
    application: models.Application = Depends(
        dependencies.get_scoped_application_as_user(
            roles=(models.UserType.FI,), statuses=(models.ApplicationStatus.STARTED,)
        )
    ),
) -> Any:
    """
    Send an email to SME and update the application status:
    Changes the application status from "STARTED" to "INFORMATION_REQUESTED".
    sends an email to SME notifying the request.

    :param payload: The payload containing the message to send to SME.
    :return: The updated application with its associated relations.
    :raises HTTPException: If there's an error in sending the email to SME.
    """

    with transaction_session(session):
        try:
            application.status = models.ApplicationStatus.INFORMATION_REQUESTED
            current_time = datetime.now(application.created_at.tzinfo)
            application.information_requested_at = current_time
            application.pending_documents = True

            message_id = client.send_request_to_sme(
                application.uuid,
                application.lender.name,
                payload.message,
                application.primary_email,
            )

            models.ApplicationAction.create(
                session,
                type=models.ApplicationActionType.FI_REQUEST_INFORMATION,
                data=jsonable_encoder(payload, exclude_unset=True),
                application_id=application.id,
                user_id=user.id,
            )

            models.Message.create(
                session,
                application_id=application.id,
                body=payload.message,
                lender_id=application.lender.id,
                type=models.MessageType.FI_MESSAGE,
                external_message_id=message_id,
            )

            session.commit()
            background_tasks.add_task(update_statistics)
            return application
        except ClientError as e:
            logger.exception(e)
            return HTTPException(
                status_code=status.HTTP_500_INTERNAL_SERVER_ERROR,
                detail="There was an error",
            )


<<<<<<< HEAD
@router.post(
    "/applications/{id}/upload-compliance",
    tags=["applications"],
    response_model=models.BorrowerDocumentBase,
)
async def upload_compliance(
    file: UploadFile,
    session: Session = Depends(get_db),
    user: models.User = Depends(dependencies.get_user),
    application: models.Application = Depends(
        dependencies.get_scoped_application_as_user(
            roles=(models.UserType.FI,), statuses=(models.ApplicationStatus.STARTED,)
        )
    ),
) -> Any:
    """
    Upload a compliance document for an application.

    :param file: The uploaded file.
    :return: The created or updated borrower document representing the compliance report.
    """
    with transaction_session(session):
        new_file, filename = util.validate_file(file)

        document = util.create_or_update_borrower_document(
            filename,
            application,
            models.BorrowerDocumentType.COMPLIANCE_REPORT,
            session,
            new_file,
            True,
        )

        models.ApplicationAction.create(
            session,
            type=models.ApplicationActionType.FI_UPLOAD_COMPLIANCE,
            data={"file_name": filename},
            application_id=application.id,
        )

        return document


=======
>>>>>>> 13dfcf3b
@router.get(
    "/applications/{id}/previous-awards",
    tags=["applications"],
)
async def previous_contracts(
    user: models.User = Depends(dependencies.get_user),
    session: Session = Depends(get_db),
    application: models.Application = Depends(
        dependencies.get_scoped_application_as_user(roles=(models.UserType.OCP, models.UserType.FI))
    ),
) -> list[models.Award]:
    """
    Get the previous awards associated with an application.

    :return: A list of previous awards associated with the application.
    :raise: HTTPException with status code 401 if the user is not authorized to access the application.
    """
    with transaction_session(session):
        return application.previous_awards(session)<|MERGE_RESOLUTION|>--- conflicted
+++ resolved
@@ -599,52 +599,6 @@
             )
 
 
-<<<<<<< HEAD
-@router.post(
-    "/applications/{id}/upload-compliance",
-    tags=["applications"],
-    response_model=models.BorrowerDocumentBase,
-)
-async def upload_compliance(
-    file: UploadFile,
-    session: Session = Depends(get_db),
-    user: models.User = Depends(dependencies.get_user),
-    application: models.Application = Depends(
-        dependencies.get_scoped_application_as_user(
-            roles=(models.UserType.FI,), statuses=(models.ApplicationStatus.STARTED,)
-        )
-    ),
-) -> Any:
-    """
-    Upload a compliance document for an application.
-
-    :param file: The uploaded file.
-    :return: The created or updated borrower document representing the compliance report.
-    """
-    with transaction_session(session):
-        new_file, filename = util.validate_file(file)
-
-        document = util.create_or_update_borrower_document(
-            filename,
-            application,
-            models.BorrowerDocumentType.COMPLIANCE_REPORT,
-            session,
-            new_file,
-            True,
-        )
-
-        models.ApplicationAction.create(
-            session,
-            type=models.ApplicationActionType.FI_UPLOAD_COMPLIANCE,
-            data={"file_name": filename},
-            application_id=application.id,
-        )
-
-        return document
-
-
-=======
->>>>>>> 13dfcf3b
 @router.get(
     "/applications/{id}/previous-awards",
     tags=["applications"],
