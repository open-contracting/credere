import logging
from datetime import datetime
from typing import Any, cast

from botocore.exceptions import ClientError
from fastapi import APIRouter, BackgroundTasks, Depends, Form, HTTPException, UploadFile, status
from fastapi.encoders import jsonable_encoder
from sqlalchemy.orm import Session, joinedload
from sqlmodel import col

from app import aws, dependencies, mail, models, parsers, serializers, util
from app.db import get_db, rollback_on_error

logger = logging.getLogger(__name__)

router = APIRouter()


@router.get(
    "/applications/uuid/{uuid}",
    tags=["applications"],
)
async def application_by_uuid(
    session: Session = Depends(get_db),
    application: models.Application = Depends(
        dependencies.get_scoped_application_as_guest_via_uuid(scopes=(dependencies.ApplicationScope.UNEXPIRED,))
    ),
) -> serializers.ApplicationResponse:
    """
    Retrieve an application by its UUID.

    :return: The application with the specified UUID and its associated entities.
    :raise: HTTPException with status code 404 if the application is expired.
    """
    return serializers.ApplicationResponse(
        application=cast(models.ApplicationRead, application),
        borrower=application.borrower,
        award=application.award,
        lender=application.lender,
        documents=cast(list[models.BorrowerDocumentBase], application.borrower_documents),
        creditProduct=application.credit_product,
    )


@router.post(
    "/applications/decline",
    tags=["applications"],
)
async def decline(
    payload: parsers.ApplicationDeclinePayload,
    session: Session = Depends(get_db),
    application: models.Application = Depends(
        dependencies.get_scoped_application_as_guest_via_payload(
            scopes=(dependencies.ApplicationScope.UNEXPIRED,), statuses=(models.ApplicationStatus.PENDING,)
        )
    ),
) -> serializers.ApplicationResponse:
    """
    Decline an application.
    Changes application status from "PENDING" to "DECLINED".

    :param payload: The application decline payload.
    :return: The application response containing the updated application, borrower, and award.
    :raise: HTTPException with status code 400 if the application is not in the PENDING status.
    """
    with rollback_on_error(session):
        borrower_declined_data = vars(payload)
        borrower_declined_data.pop("uuid")

        # Update application.
        application.borrower_declined_data = borrower_declined_data
        application.status = models.ApplicationStatus.DECLINED
        current_time = datetime.now(application.created_at.tzinfo)
        application.borrower_declined_at = current_time

        # Update application's borrower.
        if payload.decline_all:
            application.borrower.status = models.BorrowerStatus.DECLINE_OPPORTUNITIES
            application.borrower.declined_at = current_time

        session.commit()
        return serializers.ApplicationResponse(
            application=cast(models.ApplicationRead, application),
            borrower=application.borrower,
            award=application.award,
        )


@router.post(
    "/applications/rollback-decline",
    tags=["applications"],
)
async def rollback_decline(
    payload: parsers.ApplicationBase,
    session: Session = Depends(get_db),
    application: models.Application = Depends(
        dependencies.get_scoped_application_as_guest_via_payload(
            scopes=(dependencies.ApplicationScope.UNEXPIRED,), statuses=(models.ApplicationStatus.DECLINED,)
        )
    ),
) -> serializers.ApplicationResponse:
    """
    Rollback the decline of an application.

    :param payload: The application base payload.
    :return: The application response containing the updated application, borrower, and award.
    :raise: HTTPException with status code 400 if the application is not in the DECLINED status.
    """
    with rollback_on_error(session):
        # Update application.
        application.borrower_declined_data = {}
        application.status = models.ApplicationStatus.PENDING
        application.borrower_declined_at = None

        # Update application's borrower.
        if application.borrower.status == models.BorrowerStatus.DECLINE_OPPORTUNITIES:
            application.borrower.status = models.BorrowerStatus.ACTIVE
            application.borrower.declined_at = None

        session.commit()
        return serializers.ApplicationResponse(
            application=cast(models.ApplicationRead, application),
            borrower=application.borrower,
            award=application.award,
        )


@router.post(
    "/applications/decline-feedback",
    tags=["applications"],
)
async def decline_feedback(
    payload: parsers.ApplicationDeclineFeedbackPayload,
    session: Session = Depends(get_db),
    application: models.Application = Depends(
        dependencies.get_scoped_application_as_guest_via_payload(
            scopes=(dependencies.ApplicationScope.UNEXPIRED,), statuses=(models.ApplicationStatus.DECLINED,)
        )
    ),
) -> serializers.ApplicationResponse:
    """
    Provide feedback for a declined application.

    :param payload: The application decline feedback payload.
    :return: The application response containing the updated application, borrower, and award.
    :raise: HTTPException with status code 400 if the application is not in the DECLINED status.
    """
    with rollback_on_error(session):
        borrower_declined_preferences_data = vars(payload)
        borrower_declined_preferences_data.pop("uuid")

        application.borrower_declined_preferences_data = borrower_declined_preferences_data

        session.commit()
        return serializers.ApplicationResponse(
            application=cast(models.ApplicationRead, application),
            borrower=application.borrower,
            award=application.award,
        )


@router.post(
    "/applications/access-scheme",
    tags=["applications"],
)
async def access_scheme(
    payload: parsers.ApplicationBase,
    background_tasks: BackgroundTasks,
    session: Session = Depends(get_db),
    application: models.Application = Depends(
        dependencies.get_scoped_application_as_guest_via_payload(
            scopes=(dependencies.ApplicationScope.UNEXPIRED,), statuses=(models.ApplicationStatus.PENDING,)
        )
    ),
) -> serializers.ApplicationResponse:
    """
    Access the scheme for an application.

    Changes the status from PENDING to ACCEPTED.

    Search for previous awards for the borrower and add them to the application.

    :param payload: The application data.
    :return: The application response containing the updated application, borrower, and award.
    :raise: HTTPException with status code 404 if the application is expired or not in the PENDING status.
    """
    with rollback_on_error(session):
        application.borrower_accepted_at = datetime.now(application.created_at.tzinfo)
        application.status = models.ApplicationStatus.ACCEPTED
        application.expired_at = None

        session.commit()

        background_tasks.add_task(util.get_previous_awards_from_data_source, application.borrower_id)

        return serializers.ApplicationResponse(
            application=cast(models.ApplicationRead, application),
            borrower=application.borrower,
            award=application.award,
        )


@router.post(
    "/applications/credit-product-options",
    tags=["applications"],
)
async def credit_product_options(
    payload: parsers.ApplicationCreditOptions,
    session: Session = Depends(get_db),
    application: models.Application = Depends(
        dependencies.get_scoped_application_as_guest_via_payload(statuses=(models.ApplicationStatus.ACCEPTED,))
    ),
) -> serializers.CreditProductListResponse:
    """
    Get the available credit product options for an application.

    :param payload: The application credit options.
    :return: The credit product list response containing the available loans and credit lines.
    :raise: HTTPException with status code 404 if the application is expired, not in the ACCEPTED status, or if the
            previous lenders are not found.
    """
    base_query = (
        session.query(models.CreditProduct)
        .join(models.Lender)
        .options(joinedload(models.CreditProduct.lender))
        .filter(
            models.CreditProduct.borrower_size == payload.borrower_size,
            models.CreditProduct.lower_limit <= payload.amount_requested,
            models.CreditProduct.upper_limit >= payload.amount_requested,
            models.CreditProduct.procurement_category_to_exclude != application.award.procurement_category,
            col(models.Lender.id).notin_(application.rejected_lenders(session)),
        )
    )

    return serializers.CreditProductListResponse(
        loans=base_query.filter(models.CreditProduct.type == models.CreditType.LOAN).all(),
        credit_lines=base_query.filter(models.CreditProduct.type == models.CreditType.CREDIT_LINE).all(),
    )


@router.post(
    "/applications/select-credit-product",
    tags=["applications"],
)
async def select_credit_product(
    payload: parsers.ApplicationSelectCreditProduct,
    session: Session = Depends(get_db),
    application: models.Application = Depends(
        dependencies.get_scoped_application_as_guest_via_payload(statuses=(models.ApplicationStatus.ACCEPTED,))
    ),
) -> serializers.ApplicationResponse:
    """
    Select a credit product for an application.

    :param payload: The application credit product selection payload.
    :return: The application response containing the updated application, borrower, award, lender, documents, and
             credit product.
    :raise: HTTPException with status code 404 if the application is expired, not in the ACCEPTED status, or if the
            calculator data is invalid.
    """
    with rollback_on_error(session):
        # Extract the necessary fields for a calculator from a payload.
        calculator_data = jsonable_encoder(payload, exclude_unset=True)
        calculator_data.pop("uuid")
        calculator_data.pop("credit_product_id")
        calculator_data.pop("sector")
        calculator_data.pop("annual_revenue", "")

        # Update application.
        application.calculator_data = calculator_data
        application.credit_product_id = payload.credit_product_id
        application.borrower_credit_product_selected_at = datetime.now(application.created_at.tzinfo)

        # Update application's borrower.
        application.borrower.size = payload.borrower_size
        application.borrower.sector = payload.sector
        application.borrower.annual_revenue = payload.annual_revenue

        models.ApplicationAction.create(
            session,
            type=models.ApplicationActionType.APPLICATION_CALCULATOR_DATA_UPDATE,
            data=jsonable_encoder(payload, exclude_unset=True),
            application_id=application.id,
        )

        session.commit()
        return serializers.ApplicationResponse(
            application=cast(models.ApplicationRead, application),
            borrower=application.borrower,
            award=application.award,
            lender=application.lender,
            documents=cast(list[models.BorrowerDocumentBase], application.borrower_documents),
            creditProduct=application.credit_product,
        )


@router.post(
    "/applications/rollback-select-credit-product",
    tags=["applications"],
)
async def rollback_select_credit_product(
    payload: parsers.ApplicationBase,
    session: Session = Depends(get_db),
    application: models.Application = Depends(
        dependencies.get_scoped_application_as_guest_via_payload(statuses=(models.ApplicationStatus.ACCEPTED,))
    ),
) -> serializers.ApplicationResponse:
    """
    Rollback the selection of a credit product for an application.

    :param payload: The application data.
    :return: The application response containing the updated application, borrower, and award.
    :raise: HTTPException with status code 400 if the credit product is not selected or if the lender is already
            assigned.
    """
    with rollback_on_error(session):
        if not application.credit_product_id:
            raise HTTPException(
                status_code=status.HTTP_400_BAD_REQUEST,
                detail="Credit product not selected",
            )

        if application.lender_id:
            raise HTTPException(
                status_code=status.HTTP_400_BAD_REQUEST,
                detail="Cannot rollback at this stage",
            )

        application.credit_product_id = None
        application.borrower_credit_product_selected_at = None

        models.ApplicationAction.create(
            session,
            type=models.ApplicationActionType.APPLICATION_ROLLBACK_SELECT_PRODUCT,
            data={},
            application_id=application.id,
        )

        session.commit()
        return serializers.ApplicationResponse(
            application=cast(models.ApplicationRead, application),
            borrower=application.borrower,
            award=application.award,
        )


@router.post(
    "/applications/confirm-credit-product",
    tags=["applications"],
)
async def confirm_credit_product(
    payload: parsers.ApplicationBase,
    session: Session = Depends(get_db),
    application: models.Application = Depends(
        dependencies.get_scoped_application_as_guest_via_payload(statuses=(models.ApplicationStatus.ACCEPTED,))
    ),
) -> serializers.ApplicationResponse:
    """
    Confirm the selected credit product for an application.

    :param payload: The application data.
    :return: The application response containing the updated application, borrower, award, lender, documents, and
             credit product.
    :raise: HTTPException with status code 400 if the credit product is not selected or not found.
    """
    with rollback_on_error(session):
        if not application.credit_product_id:
            raise HTTPException(
                status_code=status.HTTP_400_BAD_REQUEST,
                detail="Credit product not selected",
            )

        credit_product = models.CreditProduct.first_by(session, "id", application.credit_product_id)
        if not credit_product:
            raise HTTPException(
                status_code=status.HTTP_400_BAD_REQUEST,
                detail="Credit product not found",
            )

        application.lender_id = credit_product.lender_id
        application.amount_requested = application.calculator_data.get("amount_requested", None)
        application.repayment_years = application.calculator_data.get("repayment_years", None)
        application.repayment_months = application.calculator_data.get("repayment_months", None)
        application.payment_start_date = application.calculator_data.get("payment_start_date", None)
        application.pending_documents = True

        # Retrieve and copy the borrower documents from the most recent rejected application
        # that shares the same award borrower identifier as the application. The documents
        # to be copied are only those whose types are required by the credit product of the
        # application.
        if lastest_application_id := (
            session.query(models.Application.id)
            .filter(
                models.Application.status == models.ApplicationStatus.REJECTED,
                models.Application.award_borrower_identifier == application.award_borrower_identifier,
            )
            .order_by(col(models.Application.created_at).desc())
            .limit(1)
            .scalar()
        ):
            # Copy the documents into the database for the provided application.
            for document in session.query(models.BorrowerDocument).filter(
                models.BorrowerDocument.application_id == lastest_application_id,
                col(models.BorrowerDocument.type).in_(
                    [key for key, value in application.credit_product.required_document_types.items() if value]
                ),
            ):
                application.borrower_documents.append(
                    models.BorrowerDocument.create(
                        session,
                        application_id=application.id,
                        type=document.type,
                        name=document.name,
                        file=document.file,
                        verified=False,
                    )
                )

        models.ApplicationAction.create(
            session,
            type=models.ApplicationActionType.APPLICATION_CONFIRM_CREDIT_PRODUCT,
            application_id=application.id,
        )

        session.commit()
        return serializers.ApplicationResponse(
            application=cast(models.ApplicationRead, application),
            borrower=application.borrower,
            award=application.award,
            lender=application.lender,
            documents=cast(list[models.BorrowerDocumentBase], application.borrower_documents),
            creditProduct=application.credit_product,
        )


@router.post(
    "/applications/rollback-confirm-credit-product",
    tags=["applications"],
)
async def rollback_confirm_credit_product(
    payload: parsers.ApplicationBase,
    session: Session = Depends(get_db),
    application: models.Application = Depends(
        dependencies.get_scoped_application_as_guest_via_payload(statuses=(models.ApplicationStatus.ACCEPTED,))
    ),
) -> serializers.ApplicationResponse:
    """
    Rollbascks the confirmation of the selected credit product for an application.

    :param payload: The application data.
    :return: The application response containing the updated application, borrower, award, lender, documents, and
             credit product.
    :raise: HTTPException with status code 400 if the credit product is not selected or not found.
    """
    with rollback_on_error(session):
        if not application.credit_product_id:
            raise HTTPException(
                status_code=status.HTTP_400_BAD_REQUEST,
                detail="Credit product not selected",
            )

        credit_product = models.CreditProduct.first_by(session, "id", application.credit_product_id)
        if not credit_product:
            raise HTTPException(
                status_code=status.HTTP_400_BAD_REQUEST,
                detail="Credit product not found",
            )

        application.lender_id = None
        application.amount_requested = None
        application.repayment_years = None
        application.repayment_months = None
        application.payment_start_date = None
        application.pending_documents = False

        # Delete the documents
        for document in application.borrower_documents:
            session.delete(document)

        models.ApplicationAction.create(
            session,
            type=models.ApplicationActionType.APPLICATION_ROLLBACK_CONFIRM_CREDIT_PRODUCT,
            data={},
            application_id=application.id,
        )

        session.commit()
        return serializers.ApplicationResponse(
            application=cast(models.ApplicationRead, application),
            borrower=application.borrower,
            award=application.award,
            lender=application.lender,
            documents=cast(list[models.BorrowerDocumentBase], application.borrower_documents),
            creditProduct=application.credit_product,
        )


@router.post(
    "/applications/submit",
    tags=["applications"],
)
async def update_apps_send_notifications(
    payload: parsers.ApplicationBase,
    session: Session = Depends(get_db),
    client: aws.Client = Depends(dependencies.get_aws_client),
    application: models.Application = Depends(
        dependencies.get_scoped_application_as_guest_via_payload(statuses=(models.ApplicationStatus.ACCEPTED,))
    ),
) -> serializers.ApplicationResponse:
    """
    Changes application status from "'ACCEPTED" to "SUBMITTED".
    Sends a notification to OCP and lender user.

    This operation also ensures that the credit product and lender are selected before updating the status.

    :param payload: The application data to update.
    :return: The updated application with borrower, award and lender details.
    :raises HTTPException: If credit product or lender is not selected, or if there's an error in submitting the
            application.
    """
    with rollback_on_error(session):
        if not application.credit_product_id:
            raise HTTPException(
                status_code=status.HTTP_400_BAD_REQUEST,
                detail="Credit product not selected",
            )

        if not application.lender:
            raise HTTPException(
                status_code=status.HTTP_400_BAD_REQUEST,
                detail="Lender not selected",
            )

        application.status = models.ApplicationStatus.SUBMITTED
        application.borrower_submitted_at = datetime.now(application.created_at.tzinfo)
        application.pending_documents = False

        try:
            mail.send_notification_new_app_to_lender(client.ses, application)
            mail.send_notification_new_app_to_ocp(client.ses, application)

            message_id = mail.send_application_submission_completed(client.ses, application)
        except ClientError as e:
            logger.exception(e)
            raise HTTPException(
                status_code=status.HTTP_500_INTERNAL_SERVER_ERROR,
                detail="There was an error submitting the application",
            )
        models.Message.create(
            session,
            application=application,
            type=models.MessageType.SUBMISSION_COMPLETED,
            external_message_id=message_id,
        )

        session.commit()
        return serializers.ApplicationResponse(
            application=cast(models.ApplicationRead, application),
            borrower=application.borrower,
            award=application.award,
            lender=application.lender,
        )


@router.post(
    "/applications/upload-document",
    tags=["applications"],
    response_model=models.BorrowerDocumentBase,
)
async def upload_document(
    file: UploadFile,
    type: str = Form(...),
    session: Session = Depends(get_db),
    application: models.Application = Depends(
        dependencies.get_scoped_application_as_guest_via_form(
            statuses=(
                models.ApplicationStatus.ACCEPTED,
                models.ApplicationStatus.INFORMATION_REQUESTED,
                models.ApplicationStatus.APPROVED,
            )
        )
    ),
) -> Any:
    """
    Upload a document for an application.

    :param file: The uploaded file.
    :param type: The type of the document.
    :return: The created or updated borrower document.
    """
    with rollback_on_error(session):
        new_file, filename = util.validate_file(file)
        if not application.pending_documents:
            raise HTTPException(
                status_code=status.HTTP_400_BAD_REQUEST,
                detail="Cannot upload document at this stage",
            )

        document = util.create_or_update_borrower_document(
            session, filename, application, models.BorrowerDocumentType(type), new_file
        )

        models.ApplicationAction.create(
            session,
            type=models.ApplicationActionType.MSME_UPLOAD_DOCUMENT,
            data={"file_name": filename},
            application_id=application.id,
        )

        session.commit()
        return document


@router.post(
    "/applications/complete-information-request",
    tags=["applications"],
)
async def complete_information_request(
    payload: parsers.ApplicationBase,
    client: aws.Client = Depends(dependencies.get_aws_client),
    session: Session = Depends(get_db),
    application: models.Application = Depends(
        dependencies.get_scoped_application_as_guest_via_payload(
            statuses=(models.ApplicationStatus.INFORMATION_REQUESTED,)
        )
    ),
) -> serializers.ApplicationResponse:
    """
    Complete the information request for an application:
    Changes the application from "INFORMATION REQUESTED" status back to "STARTED" and updates the pending documents
    status.

    This operation also sends a notification about the uploaded documents to the lender.

    :param payload: The application data to update.
    :return: The updated application with borrower, award, lender, and documents details.
    """

    with rollback_on_error(session):
        application.status = models.ApplicationStatus.STARTED
        application.pending_documents = False

<<<<<<< HEAD
        message_id = mail.send_upload_documents_notifications_to_lender(client.ses, application)
=======
        models.ApplicationAction.create(
            session,
            type=models.ApplicationActionType.MSME_UPLOAD_ADDITIONAL_DOCUMENT_COMPLETED,
            data=jsonable_encoder(payload, exclude_unset=True),
            application_id=application.id,
        )

        message_id = mail.send_upload_documents_notifications_to_lender(client.ses, application.lender.email_group)
>>>>>>> a47d2506
        models.Message.create(
            session,
            application=application,
            type=models.MessageType.BORROWER_DOCUMENT_UPDATED,
            external_message_id=message_id,
        )

        session.commit()
        return serializers.ApplicationResponse(
            application=cast(models.ApplicationRead, application),
            borrower=application.borrower,
            award=application.award,
            lender=application.lender,
            documents=cast(list[models.BorrowerDocumentBase], application.borrower_documents),
        )


@router.post(
    "/applications/upload-contract",
    tags=["applications"],
    response_model=models.BorrowerDocumentBase,
)
async def upload_contract(
    file: UploadFile,
    session: Session = Depends(get_db),
    application: models.Application = Depends(
        dependencies.get_scoped_application_as_guest_via_form(statuses=(models.ApplicationStatus.APPROVED,))
    ),
) -> Any:
    """
    Upload a contract document for an application.

    :param file: The uploaded file.
    :return: The created or updated borrower document representing the contract.
    """
    with rollback_on_error(session):
        new_file, filename = util.validate_file(file)

        document = util.create_or_update_borrower_document(
            session,
            filename,
            application,
            models.BorrowerDocumentType.SIGNED_CONTRACT,
            new_file,
        )

        session.commit()
        return document


@router.post(
    "/applications/confirm-upload-contract",
    tags=["applications"],
)
async def confirm_upload_contract(
    payload: parsers.UploadContractConfirmation,
    session: Session = Depends(get_db),
    client: aws.Client = Depends(dependencies.get_aws_client),
    application: models.Application = Depends(
        dependencies.get_scoped_application_as_guest_via_payload(statuses=(models.ApplicationStatus.APPROVED,))
    ),
) -> serializers.ApplicationResponse:
    """
    Confirm the upload of a contract document for an application.

    Changes application status from "APPROVED" to "CONTRACT_UPLOADED".

    Sends an email to the borrower notifying the current stage of their application.

    :param payload: The confirmation data for the uploaded contract.
    :return: The application response containing the updated application and related entities.
    """
    with rollback_on_error(session):
        application.contract_amount_submitted = payload.contract_amount_submitted
        application.status = models.ApplicationStatus.CONTRACT_UPLOADED
        application.borrower_uploaded_contract_at = datetime.now(application.created_at.tzinfo)

        models.ApplicationAction.create(
            session,
            type=models.ApplicationActionType.MSME_UPLOAD_CONTRACT,
            # payload.contract_amount_submitted is a Decimal.
            data=jsonable_encoder({"contract_amount_submitted": payload.contract_amount_submitted}),
            application_id=application.id,
        )

        lender_message_id, borrower_message_id = (
            mail.send_upload_contract_notification_to_lender(client.ses, application),
            mail.send_upload_contract_confirmation(client.ses, application),
        )
        models.Message.create(
            session,
            application=application,
            type=models.MessageType.CONTRACT_UPLOAD_CONFIRMATION_TO_FI,
            external_message_id=lender_message_id,
        )
        models.Message.create(
            session,
            application=application,
            type=models.MessageType.CONTRACT_UPLOAD_CONFIRMATION,
            external_message_id=borrower_message_id,
        )

        session.commit()
        return serializers.ApplicationResponse(
            application=cast(models.ApplicationRead, application),
            borrower=application.borrower,
            award=application.award,
            lender=application.lender,
            documents=cast(list[models.BorrowerDocumentBase], application.borrower_documents),
            creditProduct=application.credit_product,
        )


@router.post(
    "/applications/find-alternative-credit-option",
    tags=["applications"],
)
async def find_alternative_credit_option(
    payload: parsers.ApplicationBase,
    session: Session = Depends(get_db),
    client: aws.Client = Depends(dependencies.get_aws_client),
    application: models.Application = Depends(
        dependencies.get_scoped_application_as_guest_via_payload(statuses=(models.ApplicationStatus.REJECTED,))
    ),
) -> serializers.ApplicationResponse:
    """
    Find an alternative credit option for a rejected application by copying it.

    :param payload: The payload containing the UUID of the rejected application.
    :param client: The Cognito client for sending notifications.
    :return: The newly created application as an alternative credit option.
    :raise: HTTPException with status code 400 if the application has already been copied.
    :raise: HTTPException with status code 400 if the application is not in the rejected status.
    """
    with rollback_on_error(session):
        # Check if the application has already been copied.
        app_action = (
            session.query(models.ApplicationAction)
            .join(
                models.Application,
                models.Application.id == models.ApplicationAction.application_id,
            )
            .filter(
                models.Application.id == application.id,
                models.ApplicationAction.type == models.ApplicationActionType.COPIED_APPLICATION,
            )
            .options(joinedload(models.ApplicationAction.application))
            .first()
        )
        if app_action:
            raise HTTPException(
                status_code=status.HTTP_409_CONFLICT,
                detail=util.ERROR_CODES.APPLICATION_ALREADY_COPIED,
            )

        # Copy the application, changing the uuid, status, and borrower_accepted_at.
        try:
            new_application = models.Application.create(
                session,
                award_id=application.award_id,
                uuid=util.generate_uuid(application.uuid),
                primary_email=application.primary_email,
                status=models.ApplicationStatus.ACCEPTED,
                award_borrower_identifier=application.award_borrower_identifier,
                borrower_id=application.borrower.id,
                calculator_data=application.calculator_data,
                borrower_accepted_at=datetime.now(application.created_at.tzinfo),
            )
        except Exception as e:
            raise HTTPException(
                status_code=status.HTTP_409_CONFLICT,
                detail=f"There was a problem copying the application.{e}",
            )

        models.ApplicationAction.create(
            session,
            type=models.ApplicationActionType.COPIED_APPLICATION,
            data=jsonable_encoder(payload, exclude_unset=True),
            application_id=application.id,
        )
        models.ApplicationAction.create(
            session,
            type=models.ApplicationActionType.APPLICATION_COPIED_FROM,
            data=jsonable_encoder(payload, exclude_unset=True),
            application_id=new_application.id,
        )

        message_id = mail.send_copied_application_notification_to_borrower(client.ses, new_application)
        models.Message.create(
            session,
            application=new_application,
            type=models.MessageType.APPLICATION_COPIED,
            external_message_id=message_id,
        )

        session.commit()
        return serializers.ApplicationResponse(
            application=cast(models.ApplicationRead, new_application),
            borrower=new_application.borrower,
            award=new_application.award,
        )<|MERGE_RESOLUTION|>--- conflicted
+++ resolved
@@ -640,9 +640,6 @@
         application.status = models.ApplicationStatus.STARTED
         application.pending_documents = False
 
-<<<<<<< HEAD
-        message_id = mail.send_upload_documents_notifications_to_lender(client.ses, application)
-=======
         models.ApplicationAction.create(
             session,
             type=models.ApplicationActionType.MSME_UPLOAD_ADDITIONAL_DOCUMENT_COMPLETED,
@@ -650,8 +647,7 @@
             application_id=application.id,
         )
 
-        message_id = mail.send_upload_documents_notifications_to_lender(client.ses, application.lender.email_group)
->>>>>>> a47d2506
+        message_id = mail.send_upload_documents_notifications_to_lender(client.ses, application)
         models.Message.create(
             session,
             application=application,
