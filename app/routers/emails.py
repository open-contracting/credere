--- conflicted
+++ resolved
@@ -4,7 +4,6 @@
 from fastapi.encoders import jsonable_encoder
 from sqlalchemy.orm import Session
 
-import app.utils.applications as utils
 from app import dependencies, models, parsers, util
 from app.aws import CognitoClient
 from app.db import get_db, transaction_session
@@ -104,10 +103,6 @@
 
     """
     with transaction_session(session):
-<<<<<<< HEAD
-        utils.check_pending_email_confirmation(application, payload.confirmation_email_token)
-=======
-        application = utils.get_application_by_uuid(payload.uuid, session)
         if not application.pending_email_confirmation:
             raise HTTPException(
                 status_code=status.HTTP_409_CONFLICT,
@@ -124,7 +119,6 @@
         application.primary_email = new_email
         application.pending_email_confirmation = False
         application.confirmation_email_token = ""
->>>>>>> 04a30e64
 
         models.ApplicationAction.create(
             session,
