import os

from dotenv import dotenv_values
from pydantic import BaseSettings

VERSION: str = "0.1.1"


def merge_dicts_with_condition(main_dict, override_dict):
    temp_dict = {**override_dict}
    filtered_dict = {key: value for key, value in temp_dict.items() if value != ""}
    merged_dict = {**main_dict, **filtered_dict}
    return merged_dict


# load local file development variables
# override loaded values with system environment variables if not empty ''
config_env = merge_dicts_with_condition(dotenv_values(".env"), os.environ)


class Settings(BaseSettings):
    app_name: str = "Credere API"
    version: str = config_env.get("VERSION", VERSION)
    aws_region: str = config_env.get("AWS_REGION", "us-west-2")
    cognito_pool_id: str = config_env.get("COGNITO_POOL_ID", None)
    aws_access_key: str = config_env.get("AWS_ACCESS_KEY", None)
    aws_client_secret: str = config_env.get("AWS_CLIENT_SECRET", None)
    email_sender_address: str = config_env.get(
        "EMAIL_SENDER_ADDRESS", "credere@noreply.open-contracting.org"
    )
    cognito_client_id: str = config_env.get("COGNITO_CLIENT_ID", None)
    cognito_client_secret: str = config_env.get("COGNITO_CLIENT_SECRET", None)
    database_url: str = config_env.get("DATABASE_URL", None)
    frontend_url: str = config_env.get("FRONTEND_URL", "http://localhost:3000")
    sentry_dsn: str = config_env.get("SENTRY_DNS", None)
    images_base_url: str = config_env.get(
        "IMAGES_BASE_URL", "http://ocp22.open-contracting.org/images"
    )
    images_lang_subpath: str = config_env.get("IMAGES_LANG_SUBPATH", "")
    facebook_link: str = config_env.get("FACEBOOK_LINK", "www.facebook.com")
    twitter_link: str = config_env.get("TWITTER_LINK", "www.twitter.com")
    link_link: str = config_env.get("LINK_LINK", "http://localhost:3000")
    test_mail_receiver: str = config_env.get("TEST_MAIL_RECEIVER", None)
    colombia_secop_app_token: str = config_env.get("COLOMBIA_SECOP_APP_TOKEN", None)
    hash_key: str = config_env.get("HASH_KEY", None)
    application_expiration_days: int = config_env.get("APPLICATION_EXPIRATION_DAYS", 7)
    secop_pagination_limit: int = config_env.get("SECOP_PAGINATION_LIMIT", 5)
    secop_default_days_from_ultima_actualizacion: int = config_env.get(
        "SECOP_DEFAULT_DAYS_FROM_ULTIMA_ACTUALIZACION", 365
    )
<<<<<<< HEAD
    days_to_erase_lapsed_borrower_data: int = config_env.get(
        "DAYS_TO_ERASE_LAPSED_BORROWER_DATA", 14
    )
=======
    days_to_erase_borrower_data: int = config_env.get("DAYS_TO_ERASE_BORROWERS_DATA", 7)
>>>>>>> 5631b78c

    class Config:
        env_file = ".env"


app_settings = Settings()<|MERGE_RESOLUTION|>--- conflicted
+++ resolved
@@ -48,13 +48,10 @@
     secop_default_days_from_ultima_actualizacion: int = config_env.get(
         "SECOP_DEFAULT_DAYS_FROM_ULTIMA_ACTUALIZACION", 365
     )
-<<<<<<< HEAD
+    days_to_erase_borrower_data: int = config_env.get("DAYS_TO_ERASE_BORROWERS_DATA", 7)
     days_to_erase_lapsed_borrower_data: int = config_env.get(
         "DAYS_TO_ERASE_LAPSED_BORROWER_DATA", 14
     )
-=======
-    days_to_erase_borrower_data: int = config_env.get("DAYS_TO_ERASE_BORROWERS_DATA", 7)
->>>>>>> 5631b78c
 
     class Config:
         env_file = ".env"
