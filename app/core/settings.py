--- conflicted
+++ resolved
@@ -48,16 +48,13 @@
     secop_default_days_from_ultima_actualizacion: int = config_env.get(
         "SECOP_DEFAULT_DAYS_FROM_ULTIMA_ACTUALIZACION", 365
     )
-<<<<<<< HEAD
     days_to_erase_borrower_data: int = config_env.get("DAYS_TO_ERASE_BORROWERS_DATA", 7)
     days_to_change_to_lapsed: int = config_env.get("DAYS_TO_CHANGE_TO_LAPSED", 14)
     ocp_email_group: str = config_env.get("OCP_EMAIL_GROUP", None)
     max_file_size_mb: int = config_env.get("MAX_FILE_SIZE_MB", 5)
-=======
     reminder_days_before_expiration: int = config_env.get(
         "REMINDER_DAYS_BEFORE_EXPIRATION", 3
     )
->>>>>>> c625326f
 
     class Config:
         env_file = ".env"
