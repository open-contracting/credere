--- conflicted
+++ resolved
@@ -55,13 +55,11 @@
     reminder_days_before_expiration: int = config_env.get(
         "REMINDER_DAYS_BEFORE_EXPIRATION", 3
     )
-<<<<<<< HEAD
-    environment: str = config_env.get("ENVIRONMENT", "developtment")
-=======
+
     progress_to_remind_started_applications: float = config_env.get(
         "PROGRESS_TO_REMIND_STARTED_APPLICATIONS", 0.7
     )
->>>>>>> 930335e0
+    environment: str = config_env.get("ENVIRONMENT", "developtment")
 
     class Config:
         env_file = ".env"
