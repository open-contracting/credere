--- conflicted
+++ resolved
@@ -24,11 +24,8 @@
     cognito_client_id: str = config_env.get("COGNITO_CLIENT_ID", None)
     cognito_client_secret: str = config_env.get("COGNITO_CLIENT_SECRET", None)
     frontend_url: str = config_env.get("FRONTEND_URL", None)
-<<<<<<< HEAD
     db_url: str = config_env.get("DB_URL", None)
-=======
     sentry_dsn: str = config_env.get("SENTRY_DNS", None)
->>>>>>> 1c7b6142
 
     class Config:
         env_file = ".env"
