import os

from dotenv import dotenv_values
from pydantic import BaseSettings

VERSION: str = "0.1.1"

config_env = {
    **dotenv_values(".env"),  # load local file development variables
    **os.environ,  # override loaded values with system environment variables
}


class Settings(BaseSettings):
    app_name: str = "Credere API"
<<<<<<< HEAD
    version: str = config_env.get("VERSION", VERSION)
    aws_region: str = config_env.get("AWS_REGION", "us-east-1")
=======
    version: str = config_env.get("VERSION", "0.1.1")
    aws_region: str = config_env.get("AWS_REGION", "us-west-2")
>>>>>>> 97b965d2
    cognito_pool_id: str = config_env.get("COGNITO_POOL_ID", None)
    aws_access_key: str = config_env.get("AWS_ACCESS_KEY", None)
    aws_client_secret: str = config_env.get("AWS_CLIENT_SECRETAWS_CLIENT_SECRET", None)
    email_sender_address: str = config_env.get(
        "EMAIL_SENDER_ADDRESS", "credere@noreply.open-contracting.org"
    )
    cognito_client_id: str = config_env.get("COGNITO_CLIENT_ID", None)
    cognito_client_secret: str = config_env.get("COGNITO_CLIENT_SECRET", None)
<<<<<<< HEAD
    frontend_url: str = config_env.get("FRONTEND_URL", None)
    db_url: str = config_env.get("DB_URL", None)
=======
    frontend_url: str = config_env.get("FRONTEND_URL", "http://localhost:3000")
>>>>>>> 97b965d2
    sentry_dsn: str = config_env.get("SENTRY_DNS", None)

    class Config:
        env_file = ".env"


<<<<<<< HEAD
settings = Settings()
=======
app_settings = Settings()
>>>>>>> 97b965d2
<|MERGE_RESOLUTION|>--- conflicted
+++ resolved
@@ -13,13 +13,8 @@
 
 class Settings(BaseSettings):
     app_name: str = "Credere API"
-<<<<<<< HEAD
     version: str = config_env.get("VERSION", VERSION)
-    aws_region: str = config_env.get("AWS_REGION", "us-east-1")
-=======
-    version: str = config_env.get("VERSION", "0.1.1")
     aws_region: str = config_env.get("AWS_REGION", "us-west-2")
->>>>>>> 97b965d2
     cognito_pool_id: str = config_env.get("COGNITO_POOL_ID", None)
     aws_access_key: str = config_env.get("AWS_ACCESS_KEY", None)
     aws_client_secret: str = config_env.get("AWS_CLIENT_SECRETAWS_CLIENT_SECRET", None)
@@ -28,20 +23,12 @@
     )
     cognito_client_id: str = config_env.get("COGNITO_CLIENT_ID", None)
     cognito_client_secret: str = config_env.get("COGNITO_CLIENT_SECRET", None)
-<<<<<<< HEAD
-    frontend_url: str = config_env.get("FRONTEND_URL", None)
     db_url: str = config_env.get("DB_URL", None)
-=======
     frontend_url: str = config_env.get("FRONTEND_URL", "http://localhost:3000")
->>>>>>> 97b965d2
     sentry_dsn: str = config_env.get("SENTRY_DNS", None)
 
     class Config:
         env_file = ".env"
 
 
-<<<<<<< HEAD
-settings = Settings()
-=======
-app_settings = Settings()
->>>>>>> 97b965d2
+app_settings = Settings()