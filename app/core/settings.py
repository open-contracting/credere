--- conflicted
+++ resolved
@@ -32,10 +32,6 @@
     cognito_client_secret: str = config_env.get("COGNITO_CLIENT_SECRET", None)
     database_url: str = config_env.get("DATABASE_URL", None)
     test_database_url: str = config_env.get("TEST_DATABASE_URL", None)
-<<<<<<< HEAD
-    local_test_database: str = config_env.get("LOCAL_TEST_DATABASE", None)
-=======
->>>>>>> 4bffbe92
     frontend_url: str = config_env.get("FRONTEND_URL", "http://localhost:3000")
     sentry_dsn: str = config_env.get("SENTRY_DNS", None)
     images_base_url: str = config_env.get(
