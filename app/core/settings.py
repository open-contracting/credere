import os
from functools import lru_cache

from dotenv import dotenv_values
from pydantic import BaseSettings

VERSION: str = "0.1.0"


config_env = {
    **dotenv_values(".env"),  # load local file development variables
    **os.environ,  # override loaded values with system environment variables
}


@lru_cache()
class Settings(BaseSettings):
    app_name: str = "Credere API"
<<<<<<< HEAD
    version: str = VERSION
    DB_URL: str = config_env.get("DB_URL", "sqlite:///./test_db.db")
=======
    version: str = config_env.get("VERSION", "0.1.1")
    aws_region: str = config_env.get("AWS_REGION", "us-east-1")
    cognito_pool_id: str = config_env.get("COGNITO_POOL_ID", None)
    aws_access_key: str = config_env.get("AWS_ACCESS_KEY", None)
    aws_client_secret: str = config_env.get("AWS_CLIENT_SECRETAWS_CLIENT_SECRET", None)
    email_sender_address: str = config_env.get("EMAIL_SENDER_ADDRESS", None)
    cognito_client_id: str = config_env.get("COGNITO_CLIENT_ID", None)
    cognito_client_secret: str = config_env.get("COGNITO_CLIENT_SECRET", None)
    frontend_url: str = config_env.get("FRONTEND_URL", None)
>>>>>>> 4efbfee6

    class Config:
        env_file = ".env"


settings = Settings()<|MERGE_RESOLUTION|>--- conflicted
+++ resolved
@@ -4,8 +4,7 @@
 from dotenv import dotenv_values
 from pydantic import BaseSettings
 
-VERSION: str = "0.1.0"
-
+VERSION: str = "0.1.1"
 
 config_env = {
     **dotenv_values(".env"),  # load local file development variables
@@ -16,11 +15,7 @@
 @lru_cache()
 class Settings(BaseSettings):
     app_name: str = "Credere API"
-<<<<<<< HEAD
-    version: str = VERSION
-    DB_URL: str = config_env.get("DB_URL", "sqlite:///./test_db.db")
-=======
-    version: str = config_env.get("VERSION", "0.1.1")
+    version: str = config_env.get("VERSION", VERSION)
     aws_region: str = config_env.get("AWS_REGION", "us-east-1")
     cognito_pool_id: str = config_env.get("COGNITO_POOL_ID", None)
     aws_access_key: str = config_env.get("AWS_ACCESS_KEY", None)
@@ -29,7 +24,6 @@
     cognito_client_id: str = config_env.get("COGNITO_CLIENT_ID", None)
     cognito_client_secret: str = config_env.get("COGNITO_CLIENT_SECRET", None)
     frontend_url: str = config_env.get("FRONTEND_URL", None)
->>>>>>> 4efbfee6
 
     class Config:
         env_file = ".env"
