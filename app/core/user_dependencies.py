import base64
import hashlib
import hmac
import json
import random
import string
from typing import Generator
from urllib.parse import quote

import boto3

from app.email_templates import NEW_USER_TEMPLATE_NAME

from ..core.settings import app_settings


def generate_password_fn():
    excluded_chars = '"/\\|_-#@%&*(){}[]<>~`'
    characters = string.ascii_letters + string.digits + string.punctuation
    password = ""

    while len(password) < 14:
        char = random.choice(characters)
        if char not in excluded_chars:
            password += char

    return password


<<<<<<< HEAD
def admin_create_user(username, name):
    temp_password = generate_password()
    data = {
        "USER": name,
        "LINK-TO-WEB-VERSION": "www.google.com",
        "OCP_LOGO": "https://adrian-personal.s3.sa-east-1.amazonaws.com/logoocp.jpg",
        "SET_PASSWORD_IMAGE_LINK": "https://adrian-personal.s3.sa-east-1.amazonaws.com/set_password.png",
        "LOGIN_URL": Settings().frontend_url
        + "/create-password?key="
        + quote(temp_password)
        + "&email="
        + quote(username),
        "TWITTER_LOGO": "https://adrian-personal.s3.sa-east-1.amazonaws.com/twiterlogo.png",
        "FB_LOGO": "https://adrian-personal.s3.sa-east-1.amazonaws.com/facebook.png",
        "LINK_LOGO": "https://adrian-personal.s3.sa-east-1.amazonaws.com/link.png",
        "TWITTER_LINK": "www.google.com",
        "FACEBOOK_LINK": "www.google.com",
        "LINK_LINK": "www.google.com",
    }

    createUserResponse = client.admin_create_user(
        UserPoolId=Settings().cognito_pool_id,
        Username=username,
        TemporaryPassword=temp_password,
        MessageAction="SUPPRESS",
        UserAttributes=[{"Name": "email", "Value": username}],
    )

    ses.send_templated_email(
        Source=Settings().email_sender_address,
        Destination={"ToAddresses": [username]},
        Template="credere-NewAccountCreated",
        TemplateData=json.dumps(data),
    )

    return createUserResponse


def verified_email(username):
    response = client.admin_update_user_attributes(
        UserPoolId=Settings().cognito_pool_id,
        Username=username,
        UserAttributes=[
            {"Name": "email_verified", "Value": "true"},
        ],
    )

    print(response)
    return response


def initiate_auth(username, password):
    secret_hash = get_secret_hash(username)
    response = client.initiate_auth(
        ClientId=Settings().cognito_client_id,
        AuthFlow="USER_PASSWORD_AUTH",
        AuthParameters={
            "USERNAME": username,
            "PASSWORD": password,
            "SECRET_HASH": secret_hash,
        },
    )
    print("USER_PASSWORD_AUTH")
    print(response)
    # Extract the session expiration time from the response
    if "AuthenticationResult" in response:
        authentication_result = response["AuthenticationResult"]
        if "ExpiresIn" in authentication_result:
            expiration_time = authentication_result["ExpiresIn"]
            print("Session expiration time (in seconds):", expiration_time)

    return response


def mfa_setup(session):
    response = client.associate_software_token(Session=session)
    secret_code = response["SecretCode"]
    session = response["Session"]

    # Use this code in cmd to associate google authenticator with you account
    print(secret_code)
    print(response)

    return {"secret_code": secret_code, "session": session}


def verify_software_token(access_token, session, mfa_code):
    response = client.verify_software_token(AccessToken=access_token, Session=session, UserCode=mfa_code)

    print("verify_software_token")
    print(response)
    return response


def respond_to_auth_challenge(username, session, challenge_name, new_password="", mfa_code=""):
    secret_hash = get_secret_hash(username)
    if challenge_name == "NEW_PASSWORD_REQUIRED":
        return client.respond_to_auth_challenge(
            ClientId=Settings().cognito_client_id,
            ChallengeName=challenge_name,
            ChallengeResponses={
=======
class CognitoClient:
    def __init__(
        self,
        cognitoClient,
        sesClient,
        generate_password_fn,
    ):
        self.client = cognitoClient
        self.ses = sesClient
        self.generate_password = generate_password_fn

    def exceptions(self):
        return self.client.exceptions

    def get_secret_hash(self, username):
        app_client_id = app_settings.cognito_client_id
        key = app_settings.cognito_client_secret
        message = bytes(username + app_client_id, "utf-8")
        key = bytes(key, "utf-8")
        return base64.b64encode(
            hmac.new(key, message, digestmod=hashlib.sha256).digest()
        ).decode()

    def admin_create_user(self, username, name):
        temp_password = self.generate_password()
        data = {
            "USER": name,
            "LINK-TO-WEB-VERSION": "www.google.com",
            "OCP_LOGO": "https://adrian-personal.s3.sa-east-1.amazonaws.com/logoocp.jpg",
            "SET_PASSWORD_IMAGE_LINK": "https://adrian-personal.s3.sa-east-1.amazonaws.com/set_password.png",
            "LOGIN_URL": app_settings.frontend_url
            + "/create-password?key="
            + quote(temp_password)
            + "&email="
            + quote(username),
            "TWITTER_LOGO": "https://adrian-personal.s3.sa-east-1.amazonaws.com/twiterlogo.png",
            "FB_LOGO": "https://adrian-personal.s3.sa-east-1.amazonaws.com/facebook.png",
            "LINK_LOGO": "https://adrian-personal.s3.sa-east-1.amazonaws.com/link.png",
            "TWITTER_LINK": "www.google.com",
            "FACEBOOK_LINK": "www.google.com",
            "LINK_LINK": "www.google.com",
        }

        response = self.client.admin_create_user(
            UserPoolId=app_settings.cognito_pool_id,
            Username=username,
            TemporaryPassword=temp_password,
            MessageAction="SUPPRESS",
            UserAttributes=[{"Name": "email", "Value": username}],
        )

        response = self.ses.send_templated_email(
            Source=app_settings.email_sender_address,
            Destination={"ToAddresses": [username]},
            Template=NEW_USER_TEMPLATE_NAME,
            TemplateData=json.dumps(data),
        )

        return response

    def verified_email(self, username):
        response = self.client.admin_update_user_attributes(
            UserPoolId=app_settings.cognito_pool_id,
            Username=username,
            UserAttributes=[
                {"Name": "email_verified", "Value": "true"},
            ],
        )

        print(response)
        return response

    def initiate_auth(self, username, password):
        secret_hash = self.get_secret_hash(username)
        response = self.client.initiate_auth(
            ClientId=app_settings.cognito_client_id,
            AuthFlow="USER_PASSWORD_AUTH",
            AuthParameters={
>>>>>>> 97b965d2
                "USERNAME": username,
                "PASSWORD": password,
                "SECRET_HASH": secret_hash,
            },
        )
        print("USER_PASSWORD_AUTH")
        print(response)
        # Extract the session expiration time from the response
        if "AuthenticationResult" in response:
            authentication_result = response["AuthenticationResult"]
            if "ExpiresIn" in authentication_result:
                expiration_time = authentication_result["ExpiresIn"]
                print("Session expiration time (in seconds):", expiration_time)

        return response

    def mfa_setup(self, session):
        response = self.client.associate_software_token(Session=session)
        secret_code = response["SecretCode"]
        session = response["Session"]

        # Use this code in cmd to associate google authenticator with you account
        print(secret_code)
        print(response)

        return {"secret_code": secret_code, "session": session}

    def verify_software_token(self, access_token, session, mfa_code):
        response = self.client.verify_software_token(
            AccessToken=access_token, Session=session, UserCode=mfa_code
        )

        print("verify_software_token")
        print(response)
        return response

    def respond_to_auth_challenge(
        self, username, session, challenge_name, new_password="", mfa_code=""
    ):
        secret_hash = self.get_secret_hash(username)
        if challenge_name == "NEW_PASSWORD_REQUIRED":
            return self.client.respond_to_auth_challenge(
                ClientId=app_settings.cognito_client_id,
                ChallengeName=challenge_name,
                ChallengeResponses={
                    "USERNAME": username,
                    "NEW_PASSWORD": new_password,
                    "SECRET_HASH": secret_hash,
                },
                Session=session,
            )
        if challenge_name == "MFA_SETUP":
            response = self.client.associate_software_token(Session=session)
            access_token = response["SecretCode"]
            session = response["Session"]

            print(
                access_token
            )  # Use this code in cmd to associate google authenticator with you account
            # mfa_code = input("Enter MFA code: ")

            response = self.client.verify_software_token(
                AccessToken=access_token, Session=session, UserCode=mfa_code
            )
            session = response["Session"]
            return self.client.respond_to_auth_challenge(
                ClientId=app_settings.cognito_client_id,
                ChallengeName=challenge_name,
                ChallengeResponses={
                    "USERNAME": username,
                    "NEW_PASSWORD": new_password,
                    "SECRET_HASH": secret_hash,
                },
                Session=session,
            )
        if challenge_name == "SOFTWARE_TOKEN_MFA":
            # mfa_code = input("Enter MFA code: ")
            response = self.client.respond_to_auth_challenge(
                ClientId=app_settings.cognito_client_id,
                ChallengeName=challenge_name,
                ChallengeResponses={
                    "USERNAME": username,
                    "SOFTWARE_TOKEN_MFA_CODE": mfa_code,
                    "SECRET_HASH": secret_hash,
                },
                Session=session,
            )
            print(response["AuthenticationResult"]["AccessToken"])
            return response["AuthenticationResult"]["AccessToken"]

    def logout_user(self, access_token):
        response = self.client.get_user(AccessToken=access_token)
        username = None
        for attribute in response["UserAttributes"]:
            if attribute["Name"] == "sub":
                username = attribute["Value"]
                break
        response = self.client.admin_user_global_sign_out(
            UserPoolId=app_settings.cognito_pool_id, Username=username
        )
        print(response)
        return response

    def reset_password(self, username):
        temp_password = self.generate_password()
        data = {
            "USER": "UserName",  # change for actual name
            "LINK-TO-WEB-VERSION": "www.google.com",
            "OCP_LOGO": "https://adrian-personal.s3.sa-east-1.amazonaws.com/logoocp.jpg",
            "USER_ACCOUNT": username,
            "RESET_PASSWORD_URL": app_settings.frontend_url
            + "/create-password?key="
            + quote(temp_password)
            + "&email="
            + quote(username),
            "RESET_PASSWORD_IMAGE": "https://adrian-personal.s3.sa-east-1.amazonaws.com/ResetPassword.png",
            "TWITTER_LOGO": "https://adrian-personal.s3.sa-east-1.amazonaws.com/twiterlogo.png",
            "FB_LOGO": "https://adrian-personal.s3.sa-east-1.amazonaws.com/facebook.png",
            "LINK_LOGO": "https://adrian-personal.s3.sa-east-1.amazonaws.com/link.png",
            "TWITTER_LINK": "www.google.com",
            "FACEBOOK_LINK": "www.google.com",
            "LINK_LINK": "www.google.com",
        }

        response = self.client.admin_set_user_password(
            UserPoolId=app_settings.cognito_pool_id,
            Username=username,
            Password=temp_password,
            Permanent=False,
        )

        print(response)

        response = self.ses.send_templated_email(
            Source=app_settings.email_sender_address,
            Destination={"ToAddresses": [username]},
            Template="credere-ResetPassword",
            TemplateData=json.dumps(data),
        )

        print(response)

        return response


cognito = boto3.client(
    "cognito-idp",
    region_name=app_settings.aws_region,
    aws_access_key_id=app_settings.aws_access_key,
    aws_secret_access_key=app_settings.aws_client_secret,
)

sesClient = boto3.client(
    "ses",
    region_name=app_settings.aws_region,
    aws_access_key_id=app_settings.aws_access_key,
    aws_secret_access_key=app_settings.aws_client_secret,
)

cognito_client = CognitoClient(
    cognito,
    sesClient,
    generate_password_fn,
)


def get_cognito_client() -> Generator:  # new
    try:
        print("get_cognito_client")
        yield cognito_client
    finally:
        print("Closing cognito client")
        cognito.close()<|MERGE_RESOLUTION|>--- conflicted
+++ resolved
@@ -27,109 +27,6 @@
     return password
 
 
-<<<<<<< HEAD
-def admin_create_user(username, name):
-    temp_password = generate_password()
-    data = {
-        "USER": name,
-        "LINK-TO-WEB-VERSION": "www.google.com",
-        "OCP_LOGO": "https://adrian-personal.s3.sa-east-1.amazonaws.com/logoocp.jpg",
-        "SET_PASSWORD_IMAGE_LINK": "https://adrian-personal.s3.sa-east-1.amazonaws.com/set_password.png",
-        "LOGIN_URL": Settings().frontend_url
-        + "/create-password?key="
-        + quote(temp_password)
-        + "&email="
-        + quote(username),
-        "TWITTER_LOGO": "https://adrian-personal.s3.sa-east-1.amazonaws.com/twiterlogo.png",
-        "FB_LOGO": "https://adrian-personal.s3.sa-east-1.amazonaws.com/facebook.png",
-        "LINK_LOGO": "https://adrian-personal.s3.sa-east-1.amazonaws.com/link.png",
-        "TWITTER_LINK": "www.google.com",
-        "FACEBOOK_LINK": "www.google.com",
-        "LINK_LINK": "www.google.com",
-    }
-
-    createUserResponse = client.admin_create_user(
-        UserPoolId=Settings().cognito_pool_id,
-        Username=username,
-        TemporaryPassword=temp_password,
-        MessageAction="SUPPRESS",
-        UserAttributes=[{"Name": "email", "Value": username}],
-    )
-
-    ses.send_templated_email(
-        Source=Settings().email_sender_address,
-        Destination={"ToAddresses": [username]},
-        Template="credere-NewAccountCreated",
-        TemplateData=json.dumps(data),
-    )
-
-    return createUserResponse
-
-
-def verified_email(username):
-    response = client.admin_update_user_attributes(
-        UserPoolId=Settings().cognito_pool_id,
-        Username=username,
-        UserAttributes=[
-            {"Name": "email_verified", "Value": "true"},
-        ],
-    )
-
-    print(response)
-    return response
-
-
-def initiate_auth(username, password):
-    secret_hash = get_secret_hash(username)
-    response = client.initiate_auth(
-        ClientId=Settings().cognito_client_id,
-        AuthFlow="USER_PASSWORD_AUTH",
-        AuthParameters={
-            "USERNAME": username,
-            "PASSWORD": password,
-            "SECRET_HASH": secret_hash,
-        },
-    )
-    print("USER_PASSWORD_AUTH")
-    print(response)
-    # Extract the session expiration time from the response
-    if "AuthenticationResult" in response:
-        authentication_result = response["AuthenticationResult"]
-        if "ExpiresIn" in authentication_result:
-            expiration_time = authentication_result["ExpiresIn"]
-            print("Session expiration time (in seconds):", expiration_time)
-
-    return response
-
-
-def mfa_setup(session):
-    response = client.associate_software_token(Session=session)
-    secret_code = response["SecretCode"]
-    session = response["Session"]
-
-    # Use this code in cmd to associate google authenticator with you account
-    print(secret_code)
-    print(response)
-
-    return {"secret_code": secret_code, "session": session}
-
-
-def verify_software_token(access_token, session, mfa_code):
-    response = client.verify_software_token(AccessToken=access_token, Session=session, UserCode=mfa_code)
-
-    print("verify_software_token")
-    print(response)
-    return response
-
-
-def respond_to_auth_challenge(username, session, challenge_name, new_password="", mfa_code=""):
-    secret_hash = get_secret_hash(username)
-    if challenge_name == "NEW_PASSWORD_REQUIRED":
-        return client.respond_to_auth_challenge(
-            ClientId=Settings().cognito_client_id,
-            ChallengeName=challenge_name,
-            ChallengeResponses={
-=======
 class CognitoClient:
     def __init__(
         self,
@@ -173,7 +70,7 @@
             "LINK_LINK": "www.google.com",
         }
 
-        response = self.client.admin_create_user(
+        responseCreateUser = self.client.admin_create_user(
             UserPoolId=app_settings.cognito_pool_id,
             Username=username,
             TemporaryPassword=temp_password,
@@ -181,14 +78,14 @@
             UserAttributes=[{"Name": "email", "Value": username}],
         )
 
-        response = self.ses.send_templated_email(
+        self.ses.send_templated_email(
             Source=app_settings.email_sender_address,
             Destination={"ToAddresses": [username]},
             Template=NEW_USER_TEMPLATE_NAME,
             TemplateData=json.dumps(data),
         )
 
-        return response
+        return responseCreateUser
 
     def verified_email(self, username):
         response = self.client.admin_update_user_attributes(
@@ -208,7 +105,6 @@
             ClientId=app_settings.cognito_client_id,
             AuthFlow="USER_PASSWORD_AUTH",
             AuthParameters={
->>>>>>> 97b965d2
                 "USERNAME": username,
                 "PASSWORD": password,
                 "SECRET_HASH": secret_hash,
@@ -377,7 +273,6 @@
 
 def get_cognito_client() -> Generator:  # new
     try:
-        print("get_cognito_client")
         yield cognito_client
     finally:
         print("Closing cognito client")
