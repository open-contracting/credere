import json
import logging
from urllib.parse import quote

from app.core.email_templates import templates
from app.core.settings import app_settings
from app.schema.core import Application


def generate_common_data():
    return {
        "LINK-TO-WEB-VERSION": app_settings.frontend_url,
        "OCP_LOGO": app_settings.images_base_url + "/logoocp.jpg",
        "TWITTER_LOGO": app_settings.images_base_url + "/twiterlogo.png",
        "FB_LOGO": app_settings.images_base_url + "/facebook.png",
        "LINK_LOGO": app_settings.images_base_url + "/link.png",
        "TWITTER_LINK": app_settings.twitter_link,
        "FACEBOOK_LINK": app_settings.facebook_link,
        "LINK_LINK": app_settings.link_link,
    }


def get_images_base_url():
    # todo refactor required when this function receives the user language

    images_base_url = app_settings.images_base_url
    if app_settings.images_lang_subpath != "":
        images_base_url = f"{images_base_url}/{app_settings.images_lang_subpath}"

    return images_base_url


def send_application_approved_email(ses, application: Application):
    # todo refactor required when this function receives the user language

    images_base_url = get_images_base_url()

    data = {
        **generate_common_data(),
        "FI": application.lender.name,
        "AWARD_SUPPLIER_NAME": application.borrower.legal_name,
        "TENDER_TITLE": application.award.title,
        "BUYER_NAME": application.award.buyer_name,
        "UPLOAD_CONTRACT_URL": app_settings.frontend_url
        + "/application/"
        + quote(application.uuid)
        + "/upload-contract",
        "UPLOAD_CONTRACT_IMAGE_LINK": images_base_url + "/uploadContract.png",
    }

    ses.send_templated_email(
        Source=app_settings.email_sender_address,
        # change to proper email in production
        Destination={"ToAddresses": [app_settings.test_mail_receiver]},
        Template=templates["APPLICATION_APPROVED"],
        TemplateData=json.dumps(data),
    )


def send_mail_to_new_user(ses, name, username, temp_password):
    # todo refactor required when this function receives the user language

    images_base_url = get_images_base_url()

    data = {
        **generate_common_data(),
        "USER": name,
        "SET_PASSWORD_IMAGE_LINK": f"{images_base_url}/set_password.png",
        "LOGIN_URL": app_settings.frontend_url
        + "/create-password?key="
        + quote(temp_password)
        + "&email="
        + quote(username),
    }

    ses.send_templated_email(
        Source=app_settings.email_sender_address,
        Destination={"ToAddresses": [username]},
        Template=templates["NEW_USER_TEMPLATE_NAME"],
        TemplateData=json.dumps(data),
    )


def send_upload_contract_notification_to_FI(ses, application):
    # todo refactor required when this function receives the user language
    images_base_url = get_images_base_url()

    data = {
        **generate_common_data(),
        "LOGIN_URL": app_settings.frontend_url + "/login",
        "LOGIN_IMAGE_LINK": images_base_url + "/logincompleteimage.png",
    }

    ses.send_templated_email(
        Source=app_settings.email_sender_address,
        # change to email in production
        Destination={"ToAddresses": [app_settings.test_mail_receiver]},
        Template=templates["NEW_CONTRACT_SUBMISSION"],
        TemplateData=json.dumps(data),
    )


def send_upload_contract_confirmation(ses, application):
    # todo refactor required when this function receives the user language
    data = {
        **generate_common_data(),
        "AWARD_SUPPLIER_NAME": application.borrower.legal_name,
        "TENDER_TITLE": application.award.title,
        "BUYER_NAME": application.award.buyer_name,
    }

    ses.send_templated_email(
        Source=app_settings.email_sender_address,
        # change to email in production
        Destination={"ToAddresses": [app_settings.test_mail_receiver]},
        Template=templates["CONTRACT_UPLOAD_CONFIRMATION_TEMPLATE_NAME"],
        TemplateData=json.dumps(data),
    )


def send_new_email_confirmation(
    ses,
    borrower_name: str,
    new_email: str,
    old_email: str,
    confirmation_email_token: str,
    application_uuid: str,
):
    images_base_url = get_images_base_url()
    CONFIRM_EMAIL_CHANGE_URL = (
        app_settings.frontend_url
        + "/application/"
        + quote(application_uuid)
        + "/change-primary-email?token="
        + quote(confirmation_email_token)
    )
    data = {
        **generate_common_data(),
        "NEW_MAIL": new_email,
        "AWARD_SUPPLIER_NAME": borrower_name,
        "CONFIRM_EMAIL_CHANGE_URL": CONFIRM_EMAIL_CHANGE_URL,
        "CONFIRM_EMAIL_CHANGE_IMAGE_LINK": images_base_url + "/confirmemailchange.png",
    }

    message = ses.send_templated_email(
        Source=app_settings.email_sender_address,
        # line below needs to be changed to new_email in production to send email to proper address
        Destination={"ToAddresses": [app_settings.test_mail_receiver]},
        Template=templates["EMAIL_CHANGE_TEMPLATE_NAME"],
        TemplateData=json.dumps(data),
    )
    ses.send_templated_email(
        Source=app_settings.email_sender_address,
        # line below needs to be changed to old_email in production to send email to proper address
        Destination={"ToAddresses": [app_settings.test_mail_receiver]},
        Template=templates["EMAIL_CHANGE_TEMPLATE_NAME"],
        TemplateData=json.dumps(data),
    )

    return message["MessageId"]


def send_mail_to_reset_password(ses, username: str, temp_password: str):
    images_base_url = get_images_base_url()

    data = {
        **generate_common_data(),
        "USER_ACCOUNT": username,
        "RESET_PASSWORD_URL": app_settings.frontend_url
        + "/create-password?key="
        + quote(temp_password)
        + "&email="
        + quote(username),
        "RESET_PASSWORD_IMAGE": images_base_url + "/ResetPassword.png",
    }

    ses.send_templated_email(
        Source=app_settings.email_sender_address,
        Destination={"ToAddresses": [username]},
        Template=templates["RESET_PASSWORD_TEMPLATE_NAME"],
        TemplateData=json.dumps(data),
    )


def send_invitation_email(ses, uuid, email, borrower_name, buyer_name, tender_title):
    images_base_url = get_images_base_url()

    data = {
        **generate_common_data(),
        "AWARD_SUPPLIER_NAME": borrower_name,
        "TENDER_TITLE": tender_title,
        "BUYER_NAME": buyer_name,
        "FIND_OUT_MORE_IMAGE_LINK": images_base_url + "/findoutmore.png",
        "REMOVE_ME_IMAGE_LINK": images_base_url + "/removeme.png",
        "FIND_OUT_MORE_URL": app_settings.frontend_url
        + "/application/"
        + quote(uuid)
        + "/intro",
        "REMOVE_ME_URL": app_settings.frontend_url
        + "/application/"
        + quote(uuid)
        + "/decline",
    }

    response = ses.send_templated_email(
        Source=app_settings.email_sender_address,
        Destination={
            "ToAddresses": [app_settings.test_mail_receiver]
        },  # change to email in prod
        Template=templates["ACCESS_TO_CREDIT_SCHEME_FOR_MSMES_TEMPLATE_NAME"],
        TemplateData=json.dumps(data),
    )
    return response.get("MessageId")


def send_mail_intro_reminder(ses, uuid, email, borrower_name, buyer_name, tender_title):
    images_base_url = get_images_base_url()
    data = {
        **generate_common_data(),
        "AWARD_SUPPLIER_NAME": borrower_name,
        "TENDER_TITLE": tender_title,
        "BUYER_NAME": buyer_name,
        "FIND_OUT_MORE_URL": app_settings.frontend_url
        + "/application/"
        + quote(uuid)
        + "/intro",
        "FIND_OUT_MORE_IMAGE_LINK": images_base_url + "/findoutmore.png",
        "REMOVE_ME_IMAGE_LINK": images_base_url + "/removeme.png",
        "REMOVE_ME_URL": app_settings.frontend_url
        + "/application/"
        + quote(uuid)
        + "/decline",
    }
    # change to email in prod
    logging.info(
        f"NON PROD - Email to: {email} sent to {app_settings.test_mail_receiver}"
    )

    response = ses.send_templated_email(
        Source=app_settings.email_sender_address,
        Destination={
            "ToAddresses": [app_settings.test_mail_receiver]
        },  # change to email in prod
        Template=templates["INTRO_REMINDER_TEMPLATE_NAME"],
        TemplateData=json.dumps(data),
    )
    message_id = response.get("MessageId")
    logging.info(message_id)
    return response.get("MessageId")


def send_mail_submit_reminder(
    ses, uuid, email, borrower_name, buyer_name, tender_title
):
    images_base_url = get_images_base_url()
    data = {
        **generate_common_data(),
        "AWARD_SUPPLIER_NAME": borrower_name,
        "TENDER_TITLE": tender_title,
        "BUYER_NAME": buyer_name,
        "APPLY_FOR_CREDIT_URL": app_settings.frontend_url
        + "/application/"
        + quote(uuid)
        + "/intro",
        "APPLY_FOR_CREDIT_IMAGE_LINK": images_base_url + "/applyForCredit.png",
        "REMOVE_ME_IMAGE_LINK": images_base_url + "/removeme.png",
        "REMOVE_ME_URL": app_settings.frontend_url
        + "/application/"
        + quote(uuid)
        + "/decline",
    }
    # change to email in prod
    logging.info(
        f"NON PROD - Email to: {email} sent to {app_settings.test_mail_receiver}"
    )

    response = ses.send_templated_email(
        Source=app_settings.email_sender_address,
        Destination={
            "ToAddresses": [app_settings.test_mail_receiver]
        },  # change to email in prod
        Template=templates["APPLICATION_REMINDER_TEMPLATE_NAME"],
        TemplateData=json.dumps(data),
    )
    message_id = response.get("MessageId")
    logging.info(message_id)
    return response.get("MessageId")


def send_notification_new_app_to_fi(ses, lender_email_group):
    # todo refactor required when this function receives the user language
    images_base_url = get_images_base_url()

    data = {
        **generate_common_data(),
        "LOGIN_URL": app_settings.frontend_url + "/login",
        "LOGIN_IMAGE_LINK": images_base_url + "/logincompleteimage.png",
    }

    ses.send_templated_email(
        Source=app_settings.email_sender_address,
        Destination={"ToAddresses": [lender_email_group]},
        Template=templates["NEW_APPLICATION_SUBMISSION_FI_TEMPLATE_NAME"],
        TemplateData=json.dumps(data),
    )


def send_notification_new_app_to_ocp(ses, ocp_email_group, lender_name):
    # todo refactor required when this function receives the user language
    images_base_url = get_images_base_url()

    data = {
        **generate_common_data(),
        "FI": lender_name,
        "LOGIN_URL": app_settings.frontend_url + "/login",
        "LOGIN_IMAGE_LINK": images_base_url + "/logincompleteimage.png",
    }

    ses.send_templated_email(
        Source=app_settings.email_sender_address,
        Destination={"ToAddresses": [ocp_email_group]},
        Template=templates["NEW_APPLICATION_SUBMISSION_OCP_TEMPLATE_NAME"],
        TemplateData=json.dumps(data),
    )


def send_mail_request_to_sme(ses, uuid, lender_name, email_message, sme_email):
    # todo refactor required when this function receives the user language
    images_base_url = get_images_base_url()

    data = {
        **generate_common_data(),
        "FI": lender_name,
        "FI_MESSAGE": email_message,
        "LOGIN_DOCUMENTS_URL": app_settings.frontend_url
        + "/application/"
        + quote(uuid)
        + "/documents",
        "LOGIN_IMAGE_LINK": images_base_url + "/uploadDocument.png",
    }

    response = ses.send_templated_email(
        Source=app_settings.email_sender_address,
        # replace with sme_email on production
        Destination={"ToAddresses": [app_settings.test_mail_receiver]},
        Template=templates["REQUEST_SME_DATA_TEMPLATE_NAME"],
        TemplateData=json.dumps(data),
    )
    return response.get("MessageId")


def send_overdue_application_email_to_FI(ses, name: str, email: str, amount: int):
    # todo refactor required when this function receives the user language
    images_base_url = get_images_base_url()

    data = {
        **generate_common_data(),
        "USER": name,
        "NUMBER_APPLICATIONS": amount,
        "LOGIN_IMAGE_LINK": images_base_url + "/logincompleteimage.png",
        "LOGIN_URL": app_settings.frontend_url + "/login",
    }

    response = ses.send_templated_email(
        Source=app_settings.email_sender_address,
        # replace with email on production
        Destination={"ToAddresses": [app_settings.test_mail_receiver]},
        Template=templates["OVERDUE_APPLICATION_FI"],
        TemplateData=json.dumps(data),
    )
    return response.get("MessageId")


def send_overdue_application_email_to_OCP(ses, name: str):
    # todo refactor required when this function receives the user language
    images_base_url = get_images_base_url()

    data = {
        **generate_common_data(),
        "USER": name,
        "FI": name,
        "LOGIN_IMAGE_LINK": images_base_url + "/logincompleteimage.png",
        "LOGIN_URL": app_settings.frontend_url + "/login",
    }

    response = ses.send_templated_email(
        Source=app_settings.email_sender_address,
        Destination={"ToAddresses": [app_settings.ocp_email_group]},
        Template=templates["OVERDUE_APPLICATION_OCP_ADMIN"],
        TemplateData=json.dumps(data),
    )
    return response.get("MessageId")


def send_rejected_application_email(ses, application):
    # todo refactor required when this function receives the user language
    images_base_url = get_images_base_url()

    data = {
        **generate_common_data(),
        "FI": application.lender.name,
        "AWARD_SUPPLIER_NAME": application.borrower.legal_name,
        "FIND_ALTENATIVE_URL": app_settings.frontend_url
        + f"/application/{quote(application.uuid)}/find-alternative-credit",
        "FIND_ALTERNATIVE_IMAGE_LINK": images_base_url + "/findAlternative.png",
    }

    response = ses.send_templated_email(
        Source=app_settings.email_sender_address,
        # replace with sme_email on production
        Destination={"ToAddresses": [app_settings.test_mail_receiver]},
        Template=templates["APPLICATION_DECLINED"],
        TemplateData=json.dumps(data),
    )
    return response.get("MessageId")


def send_rejected_application_email_without_alternatives(ses, application):
    # todo refactor required when this function receives the user language

    data = {
        **generate_common_data(),
        "FI": application.lender.name,
        "AWARD_SUPPLIER_NAME": application.borrower.legal_name,
    }

    response = ses.send_templated_email(
        Source=app_settings.email_sender_address,
        # replace with sme_email on production
        Destination={"ToAddresses": [app_settings.test_mail_receiver]},
        Template=templates["APPLICATION_DECLINED_WITHOUT_ALTERNATIVE"],
        TemplateData=json.dumps(data),
    )
    return response.get("MessageId")


<<<<<<< HEAD
def send_upload_documents_notifications_to_FI(ses, email: str):
=======
def send_copied_application_notification_to_sme(ses, application):
>>>>>>> 41770a73
    # todo refactor required when this function receives the user language
    images_base_url = get_images_base_url()
    data = {
        **generate_common_data(),
<<<<<<< HEAD
        "LOGIN_IMAGE_LINK": images_base_url + "/logincompleteimage.png",
        "LOGIN_URL": app_settings.frontend_url + "/login",
=======
        "AWARD_SUPPLIER_NAME": application.borrower.legal_name,
        "CONTINUE_IMAGE_LINK": images_base_url + "/continueInCredere.png",
        "CONTINUE_URL": app_settings.frontend_url
        + "/application/"
        + application.uuid
        + "/credit-options",
>>>>>>> 41770a73
    }

    response = ses.send_templated_email(
        Source=app_settings.email_sender_address,
<<<<<<< HEAD
        # replace with email on production
        Destination={"ToAddresses": [app_settings.test_mail_receiver]},
        Template=templates["APPLICATION_UPDATE"],
=======
        # change to proper email in prod
        Destination={"ToAddresses": [app_settings.test_mail_receiver]},
        Template=templates["ALTERNATIVE_CREDIT_OPTION"],
>>>>>>> 41770a73
        TemplateData=json.dumps(data),
    )
    return response.get("MessageId")<|MERGE_RESOLUTION|>--- conflicted
+++ resolved
@@ -434,39 +434,42 @@
     return response.get("MessageId")
 
 
-<<<<<<< HEAD
-def send_upload_documents_notifications_to_FI(ses, email: str):
-=======
 def send_copied_application_notification_to_sme(ses, application):
->>>>>>> 41770a73
-    # todo refactor required when this function receives the user language
-    images_base_url = get_images_base_url()
-    data = {
-        **generate_common_data(),
-<<<<<<< HEAD
-        "LOGIN_IMAGE_LINK": images_base_url + "/logincompleteimage.png",
-        "LOGIN_URL": app_settings.frontend_url + "/login",
-=======
+    # todo refactor required when this function receives the user language
+    images_base_url = get_images_base_url()
+    data = {
+        **generate_common_data(),
         "AWARD_SUPPLIER_NAME": application.borrower.legal_name,
         "CONTINUE_IMAGE_LINK": images_base_url + "/continueInCredere.png",
         "CONTINUE_URL": app_settings.frontend_url
         + "/application/"
         + application.uuid
         + "/credit-options",
->>>>>>> 41770a73
-    }
-
-    response = ses.send_templated_email(
-        Source=app_settings.email_sender_address,
-<<<<<<< HEAD
+    }
+
+    response = ses.send_templated_email(
+        Source=app_settings.email_sender_address,
+        # change to proper email in prod
+        Destination={"ToAddresses": [app_settings.test_mail_receiver]},
+        Template=templates["ALTERNATIVE_CREDIT_OPTION"],
+        TemplateData=json.dumps(data),
+    )
+    return response.get("MessageId")
+  
+  def send_upload_documents_notifications_to_FI(ses, email: str):
+    # todo refactor required when this function receives the user language
+    images_base_url = get_images_base_url()
+    data = {
+        **generate_common_data(),
+        "LOGIN_IMAGE_LINK": images_base_url + "/logincompleteimage.png",
+        "LOGIN_URL": app_settings.frontend_url + "/login",
+    }
+
+    response = ses.send_templated_email(
+        Source=app_settings.email_sender_address,
         # replace with email on production
         Destination={"ToAddresses": [app_settings.test_mail_receiver]},
         Template=templates["APPLICATION_UPDATE"],
-=======
-        # change to proper email in prod
-        Destination={"ToAddresses": [app_settings.test_mail_receiver]},
-        Template=templates["ALTERNATIVE_CREDIT_OPTION"],
->>>>>>> 41770a73
         TemplateData=json.dumps(data),
     )
     return response.get("MessageId")