--- conflicted
+++ resolved
@@ -1,11 +1,8 @@
 import json
 import re
 from datetime import datetime
-<<<<<<< HEAD
-from typing import Dict
-=======
-from typing import List
->>>>>>> 656c6aaf
+from typing import Dict, List
+
 
 from fastapi import File, HTTPException, UploadFile, status
 from fastapi.encoders import jsonable_encoder
@@ -315,8 +312,7 @@
             message = detail
         raise HTTPException(
             status_code=status.HTTP_409_CONFLICT,
-<<<<<<< HEAD
-            detail="Application status is not {}".format(applicationStatus.name),
+            detail=message,
         )
 
 
@@ -407,7 +403,4 @@
         raise HTTPException(
             status_code=status.HTTP_401_UNAUTHORIZED,
             detail="Not authorized to download this document",
-=======
-            detail=message,
->>>>>>> 656c6aaf
         )