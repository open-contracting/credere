--- conflicted
+++ resolved
@@ -2,6 +2,7 @@
 from datetime import datetime
 from decimal import Decimal
 from typing import Dict, List, Optional
+import logging
 
 from fastapi import File, HTTPException, UploadFile, status
 from fastapi.encoders import jsonable_encoder
@@ -12,7 +13,7 @@
 from app.core.settings import app_settings
 from app.schema.api import ApplicationListResponse, UpdateDataField
 
-from ..schema import core
+from ..schema import core, api
 from .general_utils import update_models, update_models_with_validation
 
 MAX_FILE_SIZE = app_settings.max_file_size_mb * 1024 * 1024  # MB in bytes
@@ -34,21 +35,9 @@
     core.ApplicationStatus.REJECTED,
 ]
 
-<<<<<<< HEAD
-valid_secop_fields = [
-    "borrower_identifier",
-    "legal_name",
-    "email",
-    "address",
-    "legal_identifier",
-    "type",
-    "source_data",
-]
 
 document_type_keys = [doc_type.name for doc_type in core.BorrowerDocumentType]
 
-=======
->>>>>>> dfc2c451
 
 def update_data_field(application: core.Application, payload: UpdateDataField):
     payload_dict = {
@@ -69,30 +58,35 @@
 def validate_fields(application):
     not_validated_fields = []
     app_secop_dict = application.secop_data_verification.copy()
-    for key in valid_secop_fields:
+
+    fields = list(UpdateDataField().dict().keys())
+
+    for key in fields:
         if key not in app_secop_dict or not app_secop_dict[key]:
             not_validated_fields.append(key)
     if not_validated_fields:
-        raise HTTPException(
-            status_code=status.HTTP_409_CONFLICT,
-            detail=f"Following fields were not validated: {not_validated_fields}",
+        logging.error(f"Following fields were not validated: {not_validated_fields}")
+        raise HTTPException(
+            status_code=status.HTTP_409_CONFLICT,
+            detail=api.ERROR_CODES.BORROWER_FIELD_VERIFICATION_MISSING.value,
         )
 
 
 def validate_documents(application):
     not_validated_documents = []
-    for key in document_type_keys:
-        found = False
-        for document in application.borrower_documents:
-            if document.type.value == key and document.verified:
-                found = True
-                break
-        if not found:
-            not_validated_documents.append(key)
+
+    for document in application.borrower_documents:
+        if not document.verified:
+            not_validated_documents.append(document.type.name)
+
     if not_validated_documents:
-        raise HTTPException(
-            status_code=status.HTTP_409_CONFLICT,
-            detail=f"Following documents were not validated: {not_validated_documents}",
+        logging.error(
+            f"Following documents were not validated: {not_validated_documents}"
+        )
+
+        raise HTTPException(
+            status_code=status.HTTP_409_CONFLICT,
+            detail=api.ERROR_CODES.DOCUMENT_VERIFICATION_MISSING.value,
         )
 
 
@@ -469,6 +463,7 @@
     type: core.BorrowerDocumentType,
     session: Session,
     file: UploadFile = File(...),
+    verified: bool = False,
 ) -> core.BorrowerDocument:
     existing_document = (
         session.query(core.BorrowerDocument)
@@ -492,6 +487,7 @@
             "type": type,
             "file": file,
             "name": filename,
+            "verified": verified,
         }
 
         db_obj = core.BorrowerDocument(**new_document)
