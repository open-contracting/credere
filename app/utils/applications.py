import locale
import logging
import re
from datetime import datetime
from decimal import Decimal
from typing import Dict, List, Optional

from fastapi import File, HTTPException, UploadFile, status
from fastapi.encoders import jsonable_encoder
from reportlab.platypus import Paragraph
from sqlalchemy import asc, desc, or_, text
from sqlalchemy.orm import Session, defaultload, joinedload
from sqlalchemy.sql.expression import true

from app.background_processes.background_utils import generate_uuid
from app.core.settings import app_settings
from app.schema.api import ApplicationListResponse, UpdateDataField
from reportlab_mods import (borrower_size_dict, create_table,
                            document_type_dict, get_translated_string,
                            sector_dict, styleN, styleSubTitle, styleTitle)

from ..schema import api, core
from .general_utils import update_models, update_models_with_validation

MAX_FILE_SIZE = app_settings.max_file_size_mb * 1024 * 1024  # MB in bytes
valid_email = r"^[a-zA-Z0-9._%+-]+@[a-zA-Z0-9.-]+\.[a-zA-Z]{2,}$"

excluded_applications = [
    core.ApplicationStatus.PENDING,
    core.ApplicationStatus.ACCEPTED,
    core.ApplicationStatus.DECLINED,
]

OCP_cannot_modify = [
    core.ApplicationStatus.LAPSED,
    core.ApplicationStatus.DECLINED,
    core.ApplicationStatus.APPROVED,
    core.ApplicationStatus.CONTRACT_UPLOADED,
    core.ApplicationStatus.COMPLETED,
    core.ApplicationStatus.REJECTED,
]


document_type_keys = [doc_type.name for doc_type in core.BorrowerDocumentType]


def format_currency(number, currency):
    if isinstance(number, str):
        try:
            number = int(number)
        except ValueError:
            return "-"
    locale.setlocale(locale.LC_ALL, "")
    formatted_number = locale.format_string("%d", number, grouping=True)
    return f"{currency}$ " + formatted_number


def format_date(date_str):
    if date_str == "None":
        return "-"
    date_object = datetime.strptime(date_str, "%Y-%m-%d %H:%M:%S")
    formatted_date = date_object.strftime("%Y-%m-%d")
    return formatted_date


def update_data_field(application: core.Application, payload: UpdateDataField):
    """
    Update a specific field in the application's `secop_data_verification` attribute.

    :param application: The application to update.
    :type application: core.Application

    :param payload: The data to be updated.
    :type payload: UpdateDataField

    :raise: KeyError if the key specified in payload does not exist in the application's secop_data_verification dictionary. # noqa

    """
    payload_dict = {
        key: value for key, value in payload.dict().items() if value is not None
    }
    key, value = next(iter(payload_dict.items()), (None, None))
    verified_data = application.secop_data_verification.copy()
    verified_data[key] = value
    application.secop_data_verification = verified_data.copy()


def allowed_file(filename):
    """
    Checks if a file has an allowed extension.

    :param filename: The name of the file to check.
    :type filename: str

    :return: True if the file has an allowed extension, False otherwise.
    :rtype: bool
    """
    allowed_extensions = {"png", "pdf", "jpeg", "jpg"}
    return "." in filename and filename.rsplit(".", 1)[1].lower() in allowed_extensions


def validate_fields(application):
    """
    Validates the fields in an application's `secop_data_verification` attribute.

    This function checks if all keys present in an instance of UpdateDataField exist and have truthy values in
    the application's `secop_data_verification`. If any such keys are not present or have falsy values,
    it logs an error and raises an HTTPException.

    :param application: The application to validate.
    :type application: core.Application

    :raise HTTPException: Raises an exception with status code 409 and a BORROWER_FIELD_VERIFICATION_MISSING error detail if any field is not validated. # noqa

    """
    not_validated_fields = []
    app_secop_dict = application.secop_data_verification.copy()

    fields = list(UpdateDataField().dict().keys())

    for key in fields:
        if key not in app_secop_dict or not app_secop_dict[key]:
            not_validated_fields.append(key)
    if not_validated_fields:
        logging.error(f"Following fields were not validated: {not_validated_fields}")
        raise HTTPException(
            status_code=status.HTTP_409_CONFLICT,
            detail=api.ERROR_CODES.BORROWER_FIELD_VERIFICATION_MISSING.value,
        )


def validate_documents(application):
    """
    Validates the documents attached to an application.

    This function iterates over the borrower_documents in an application. If any document is not verified,
    it logs an error and raises an HTTPException.

    :param application: The application whose documents are to be validated.
    :type application: core.Application

    :raise HTTPException: Raises an exception with status code 409 and a DOCUMENT_VERIFICATION_MISSING error detail if any document is not validated.# noqa
    """
    not_validated_documents = []

    for document in application.borrower_documents:
        if not document.verified:
            not_validated_documents.append(document.type.name)

    if not_validated_documents:
        logging.error(
            f"Following documents were not validated: {not_validated_documents}"
        )

        raise HTTPException(
            status_code=status.HTTP_409_CONFLICT,
            detail=api.ERROR_CODES.DOCUMENT_VERIFICATION_MISSING.value,
        )


def get_file(document: core.BorrowerDocument, user: core.User, session: Session):
    """
    Fetches a file corresponding to a document of an application.

    This function raises an HTTPException if the document is not found. If the user is an OCP, it creates an
    application action of type OCP_DOWNLOAD_DOCUMENT. If the user is an FI, it checks the user's permissions
    and then creates an application action of type FI_DOWNLOAD_DOCUMENT.

    :param document: The document associated with the file to be fetched.
    :type document: core.BorrowerDocument

    :param user: The user trying to fetch the file.
    :type user: core.User

    :param session: The database session.
    :type session: Session

    :raise HTTPException: Raises an exception with status code 404 and a "Document not found" error detail if the document does not exist. # noqa

    :raise HTTPException: Raises an exception with status code 403 if the FI user does not have sufficient permissions to fetch the file (this is implied by the call to check_FI_user_permission). # noqa

    """
    if document is None:
        raise HTTPException(
            status_code=status.HTTP_404_NOT_FOUND,
            detail="Document not found",
        )

    if user.is_OCP():
        create_application_action(
            session,
            None,
            document.application.id,
            core.ApplicationActionType.OCP_DOWNLOAD_DOCUMENT,
            {"file_name": document.name},
        )
    else:
        check_FI_user_permission(document.application, user)
        create_application_action(
            session,
            None,
            document.application.id,
            core.ApplicationActionType.FI_DOWNLOAD_DOCUMENT,
            {"file_name": document.name},
        )


def get_calculator_data(payload: dict):
    """
    Extracts the necessary fields for a calculator from a payload.

    This function encodes the payload into JSON, removes unset fields, and then removes the "uuid",
    "credit_product_id", and "sector" fields. The remaining fields are returned.

    :param payload: The input data payload.
    :type payload: dict

    :return: A dictionary containing the fields necessary for a calculator.
    :rtype: dict
    """
    calculator_fields = jsonable_encoder(payload, exclude_unset=True)
    calculator_fields.pop("uuid")
    calculator_fields.pop("credit_product_id")
    calculator_fields.pop("sector")

    return calculator_fields


def reject_application(application: core.Application, payload: dict):
    """
    Rejects an application.

    This function encodes a payload into JSON, removes unset fields, sets these fields as the
    `lender_rejected_data` in the application, updates the `lender_rejected_at` timestamp,
    and changes the application status to REJECTED.

    :param application: The application to be rejected.
    :type application: core.Application

    :param payload: The data payload associated with the rejection.
    :type payload: dict
    """
    payload_dict = jsonable_encoder(payload, exclude_unset=True)

    application.lender_rejected_data = payload_dict
    current_time = datetime.now(application.created_at.tzinfo)
    application.lender_rejected_at = current_time
    application.status = core.ApplicationStatus.REJECTED


def approve_application(application: core.Application, payload: dict):
    """
    Approves an application.

    This function validates the fields and documents of the application, encodes a payload into JSON,
    removes unset fields, sets these fields as the `lender_approved_data` in the application,
    changes the application status to APPROVED, and updates the `lender_approved_at` timestamp.

    :param application: The application to be approved.
    :type application: core.Application

    :param payload: The data payload associated with the approval.
    :type payload: dict

    :raise HTTPException: Raises an exception if any field or document is not validated (implied by the calls to validate_fields and validate_documents).# noqa
    """

    validate_fields(application)
    validate_documents(application)

    payload_dict = jsonable_encoder(payload, exclude_unset=True)
    application.lender_approved_data = payload_dict
    application.status = core.ApplicationStatus.APPROVED
    current_time = datetime.now(application.created_at.tzinfo)
    application.lender_approved_at = current_time


def complete_application(
    application: core.Application, disbursed_final_amount: Decimal
):
    """
    Completes an application.

    This function sets the `disbursed_final_amount` in the application, changes the application status
    to COMPLETED, and updates the `lender_completed_at` timestamp.

    :param application: The application to be completed.
    :type application: core.Application

    :param disbursed_final_amount: The final amount disbursed for the application.
    :type disbursed_final_amount: Decimal
    """
    current_time = datetime.now(application.created_at.tzinfo)
    application.disbursed_final_amount = disbursed_final_amount
    application.status = core.ApplicationStatus.COMPLETED
    application.lender_completed_at = current_time


def create_application_action(
    session: Session,
    user_id: Optional[int],
    application_id: int,
    type: core.ApplicationAction,
    payload: dict,
) -> core.ApplicationAction:
    """
    Creates a new application action.

    This function encodes a payload into JSON, removes unset fields, and uses these fields along with the provided
    type, user_id, and application_id to create a new ApplicationAction. The new action is added to the session
    and then returned.

    :param session: The database session.
    :type session: Session

    :param user_id: The ID of the user associated with the action. Can be None.
    :type user_id: Optional[int]

    :param application_id: The ID of the application associated with the action.
    :type application_id: int

    :param type: The type of the action.
    :type type: core.ApplicationAction

    :param payload: The data payload associated with the action.
    :type payload: dict

    :return: The new ApplicationAction.
    :rtype: core.ApplicationAction
    """
    update_dict = jsonable_encoder(payload, exclude_unset=True)

    new_action = core.ApplicationAction(
        type=type,
        data=update_dict,
        application_id=application_id,
        user_id=user_id,
    )
    session.add(new_action)
    session.flush()

    return new_action


def update_application_borrower(
    session: Session, application_id: int, payload: dict, user: core.User
) -> core.Application:
    """
    Updates the borrower of an application.

    This function fetches an application and its associated borrower from the database. If the application or
    the borrower is not found, it raises an HTTPException. It checks if the application status is not in the
    OCP_cannot_modify list. If the user is not an OCP and does not own the application, it raises an HTTPException.
    Then it updates the borrower model with the provided payload. The application is added back to the session
    and then returned.

    :param session: The database session.
    :type session: Session

    :param application_id: The ID of the application associated with the borrower to be updated.
    :type application_id: int

    :param payload: The data payload for updating the borrower.
    :type payload: dict

    :param user: The user trying to update the borrower.
    :type user: core.User

    :return: The updated Application.
    :rtype: core.Application

    :raise HTTPException: Raises an exception with status code 404 and a "Application or borrower not found" error detail if the application or borrower does not exist.# noqa

    :raise HTTPException: Raises an exception with status code 403 and a "This application is not owned by this lender" error detail if the user is not an OCP and does not own the application.# noqa

    :raise HTTPException: Raises an exception if the application status is in the OCP_cannot_modify list (implied by the call to check_application_not_status). # noqa
    """
    application = (
        session.query(core.Application)
        .filter(core.Application.id == application_id)
        .options(defaultload(core.Application.borrower))
        .first()
    )
    if not application or not application.borrower:
        raise HTTPException(
            status_code=status.HTTP_404_NOT_FOUND,
            detail="Application or borrower not found",
        )

    check_application_not_status(
        application,
        OCP_cannot_modify,
    )

    if not user.is_OCP() and application.lender_id != user.lender_id:
        raise HTTPException(
            status_code=status.HTTP_403_FORBIDDEN,
            detail="This application is not owned by this lender",
        )

    update_models_with_validation(payload, application.borrower)

    session.add(application)
    session.flush()

    return application


def update_application_award(
    session: Session, application_id: int, payload: dict, user: core.User
) -> core.Application:
    """
    Updates the award of an application.

    This function fetches an application and its associated award from the database. If the application or
    the award is not found, it raises an HTTPException. It checks if the application status is not in the
    'OCP_cannot_modify' list. If the user is not an OCP and does not own the application, it raises an
    HTTPException.

    :param session: The database session.
    :type session: Session

    :param application_id: The ID of the application associated with the award to be updated.
    :type application_id: int

    :param payload: The data payload for updating the award.
    :type payload: dict

    :param user: The user trying to update the award.
    :type user: core.User

    :return: The updated Application.
    :rtype: core.Application

    :raise HTTPException: Raises an exception with status code 404 and a "Application or award not found"error detail if the application or award does not exist. # noqa

    :raise HTTPException: Raises an exception with status code 403 and a "This application is not ownedby this lender" error detail if the user is not an OCP and does not own the application.# noqa

    :raise HTTPException: Raises an exception if the application status is in the 'OCP_cannot_modify' list (implied by the call to check_application_not_status).
    """  # noqa

    application = (
        session.query(core.Application)
        .filter(core.Application.id == application_id)
        .options(defaultload(core.Application.award))
        .first()
    )
    if not application or not application.award:
        raise HTTPException(
            status_code=status.HTTP_404_NOT_FOUND,
            detail="Application or award not found",
        )

    check_application_not_status(
        application,
        OCP_cannot_modify,
    )

    if not user.is_OCP() and application.lender_id != user.lender_id:
        raise HTTPException(
            status_code=status.HTTP_403_FORBIDDEN,
            detail="This application is not owned by this lender",
        )

    update_models(payload, application.award)

    session.add(application)
    session.flush()

    return application


def get_all_active_applications(
    page: int, page_size: int, sort_field: str, sort_order: str, session: Session
) -> ApplicationListResponse:
    """
    Retrieves all active applications.

    This function queries for all applications that are not in the 'excluded_applications' list and have not been archived. # noqa
    The results are sorted according to the provided sort_field and sort_order. Pagination is implemented with the
    page and page_size parameters. The resulting list of applications is wrapped into an ApplicationListResponse.

    :param page: The number of the page to be retrieved. The first page is page 0.
    :type page: int

    :param page_size: The size of the page, i.e., the maximum number of applications to be included in the response.
    :type page_size: int

    :param sort_field: The field by which to sort the applications.
    :type sort_field: str

    :param sort_order: The order in which to sort the applications. Can be either 'asc' or 'desc'.
    :type sort_order: str

    :param session: The database session.
    :type session: Session

    :return: The list of active applications along with pagination information.
    :rtype: ApplicationListResponse
    """

    sort_direction = desc if sort_order.lower() == "desc" else asc

    applications_query = (
        session.query(core.Application)
        .join(core.Award)
        .join(core.Borrower)
        .options(
            joinedload(core.Application.award),
            joinedload(core.Application.borrower),
        )
        .filter(
            core.Application.status.notin_(excluded_applications),
            core.Application.archived_at.is_(None),
        )
        .order_by(text(f"{sort_field} {sort_direction.__name__}"))
    )

    total_count = applications_query.count()

    applications = applications_query.offset(page * page_size).limit(page_size).all()

    return ApplicationListResponse(
        items=applications,
        count=total_count,
        page=page,
        page_size=page_size,
    )


def get_all_FI_user_applications(
    page: int,
    page_size: int,
    sort_field: str,
    sort_order: str,
    session: Session,
    lender_id,
) -> ApplicationListResponse:
    """
    Retrieves all applications associated with a specific Financial Institution (FI) user.

    This function queries for all applications that are not in the 'excluded_applications' list, have not been archived,# noqa
    and are associated with the provided lender_id. The results are sorted according to the provided sort_field and
    sort_order. Pagination is implemented with the page and page_size parameters. The resulting list of applications
    is wrapped into an ApplicationListResponse.

    :param page: The number of the page to be retrieved. The first page is page 0.
    :type page: int

    :param page_size: The size of the page, i.e., the maximum number of applications to be included in the response.
    :type page_size: int

    :param sort_field: The field by which to sort the applications.
    :type sort_field: str

    :param sort_order: The order in which to sort the applications. Can be either 'asc' or 'desc'.
    :type sort_order: str

    :param session: The database session.
    :type session: Session

    :param lender_id: The ID of the lender (FI user) whose applications are to be retrieved.
    :type lender_id: int

    :return: The list of applications associated with the specified FI user along with pagination information.
    :rtype: ApplicationListResponse
    """

    sort_direction = desc if sort_order.lower() == "desc" else asc

    applications_query = (
        session.query(core.Application)
        .join(core.Award)
        .join(core.Borrower)
        .options(
            joinedload(core.Application.award),
            joinedload(core.Application.borrower),
        )
        .filter(
            core.Application.status.notin_(excluded_applications),
            core.Application.archived_at.is_(None),
            core.Application.lender_id == lender_id,
            core.Application.lender_id.is_not(None),
        )
        .order_by(text(f"{sort_field} {sort_direction.__name__}"))
    )
    total_count = applications_query.count()

    applications = applications_query.offset(page * page_size).limit(page_size).all()

    return ApplicationListResponse(
        items=applications,
        count=total_count,
        page=page,
        page_size=page_size,
    )


def validate_file(file: UploadFile = File(...)) -> Dict[File, str]:
    """
    Validates the uploaded file.

    This function checks whether the file has an allowed format (PNG, JPEG, or PDF) and whether its size is below
    the maximum allowed size. If the file does not pass these checks, an HTTPException is raised. Otherwise, the file
    and its filename are returned.

    :param file: The uploaded file.
    :type file: UploadFile, optional

    :return: A dictionary mapping the file to its filename.
    :rtype: Dict[File, str]

    :raise HTTPException: If the file format is not allowed or if the file size is too large.
    """
    filename = file.filename
    if not allowed_file(file.filename):
        raise HTTPException(
            status_code=status.HTTP_422_UNPROCESSABLE_ENTITY,
            detail="Format not allowed. It must be a PNG, JPEG, or PDF file",
        )
    new_file = file.file.read()
    if len(new_file) >= MAX_FILE_SIZE:  # 10MB in bytes
        raise HTTPException(
            status_code=status.HTTP_422_UNPROCESSABLE_ENTITY,
            detail="File is too large",
        )
    return new_file, filename


def get_application_by_uuid(uuid: str, session: Session) -> core.Application:
    """
    Retrieve an application by its UUID from the database.

    This function queries the database to find an application that matches the given UUID.
    It raises an HTTPException if no such application is found or if the application's status is LAPSED.

    :param uuid: The UUID of the application.
    :type uuid: str

    :param session: The database session.
    :type session: Session

    :return: The application that matches the UUID.
    :rtype: core.Application

    :raise HTTPException: If no application matches the UUID or if the application's status is LAPSED.
    """
    application = (
        session.query(core.Application)
        .options(
            defaultload(core.Application.borrower),
            defaultload(core.Application.award),
            defaultload(core.Application.borrower_documents),
        )
        .filter(core.Application.uuid == uuid)
        .first()
    )

    if not application:
        raise HTTPException(
            status_code=status.HTTP_404_NOT_FOUND, detail="Application not found"
        )

    if application.status == core.ApplicationStatus.LAPSED:
        raise HTTPException(
            status_code=status.HTTP_409_CONFLICT,
            detail=api.ERROR_CODES.APPLICATION_LAPSED.value,
        )

    return application


def get_application_by_id(id: int, session: Session) -> core.Application:
    """
    Retrieve an application by its ID from the database.

    This function queries the database to find an application that matches the given ID.
    It raises an HTTPException if no such application is found.

    :param id: The ID of the application.
    :type id: int

    :param session: The database session.
    :type session: Session

    :return: The application that matches the ID.
    :rtype: core.Application

    :raise HTTPException: If no application matches the ID.
    """
    application = (
        session.query(core.Application)
        .options(
            joinedload(core.Application.borrower), joinedload(core.Application.award)
        )
        .filter(core.Application.id == id)
        .first()
    )

    if not application:
        raise HTTPException(
            status_code=status.HTTP_404_NOT_FOUND, detail="Application not found"
        )

    return application


def get_modified_data_fields(application: core.Application, session: Session):
    application_actions = (
        session.query(core.ApplicationAction)
        .join(core.Application)
        .filter(
            core.ApplicationAction.application_id == application.id,
            or_(
                core.ApplicationAction.type
                == core.ApplicationActionType.AWARD_UPDATE.value,
                core.ApplicationAction.type
                == core.ApplicationActionType.BORROWER_UPDATE.value,
            ),
        )
        .all()
    )
    modified_data_fields = {"award_updates": {}, "borrower_updates": {}}

    for action in application_actions:
        action_data = action.data
        key_prefix = (
            "award_updates"
            if action.type == core.ApplicationActionType.AWARD_UPDATE
            else "borrower_updates"
        )
        for key, value in action_data.items():
            if (
                key not in modified_data_fields[key_prefix]
                or action.created_at
                > modified_data_fields[key_prefix][key]["modified_at"]
            ):
                modified_data_fields[key_prefix][key] = {
                    "modified_at": action.created_at,
                    "user": action.user.name,
                    "user_type": action.user.type,
                }

    return core.ApplicationWithRelations(
        **application.dict(),
        award=application.award,
        borrower=application.borrower,
        lender=application.lender,
        credit_product=application.credit_product,
        borrower_documents=application.borrower_documents,
        modified_data_fields=modified_data_fields,
    )


def check_is_application_expired(application: core.Application):
    expired_at = application.expired_at

    if not expired_at:
        return

    current_time = datetime.now(expired_at.tzinfo)

    if application.expired_at < current_time:
        raise HTTPException(
            status_code=status.HTTP_409_CONFLICT,
            detail="Application expired",
        )


def check_application_status(
    application: core.Application,
    applicationStatus: core.ApplicationStatus,
    detail: str = None,
):
    """
    Check whether the application has expired.

    This function checks the expiration time of the provided application. It raises an HTTPException
    if the application has expired.

    :param application: The application to check.
    :type application: core.Application

    :raise HTTPException: If the application has expired.
    """
    if application.status != applicationStatus:
        message = "Application status is not {}".format(applicationStatus.name)
        if detail:
            message = detail
        raise HTTPException(
            status_code=status.HTTP_409_CONFLICT,
            detail=message,
        )


def check_application_in_status(
    application: core.Application,
    applicationStatus: List[core.ApplicationStatus],
    detail: str = None,
):
    """
    Check if the application's status is among a provided list of statuses.

    This function checks if the status of the given application is in a list of allowed statuses.
    If the status is not in the list, it raises an HTTPException.

    :param application: The application to check.
    :type application: core.Application

    :param applicationStatus: A list of allowed application statuses.
    :type applicationStatus: List[core.ApplicationStatus]

    :param detail: A custom error message to provide in case the status is not in the list.
                If not provided, a default error message is used.
    :type detail: str, optional

    :raise HTTPException: If the application's status is not in the provided list.
    """

    if application.status not in applicationStatus:
        message = "Application status should not be {}".format(application.status.name)
        if detail:
            message = detail
        raise HTTPException(
            status_code=status.HTTP_409_CONFLICT,
            detail=message,
        )


def check_application_not_status(
    application: core.Application,
    applicationStatus: List[core.ApplicationStatus],
    detail: str = None,
):
    """
    Check if the application's status is not among a provided list of statuses.

    This function checks if the status of the given application is not in a list of disallowed statuses.
    If the status is in the list, it raises an HTTPException.

    :param application: The application to check.
    :type application: core.Application

    :param applicationStatus: A list of disallowed application statuses.
    :type applicationStatus: List[core.ApplicationStatus]

    :param detail: A custom error message to provide in case the status is in the list.
                If not provided, a default error message is used.
    :type detail: str, optional

    :raise HTTPException: If the application's status is in the disallowed list.
    """

    if application.status in applicationStatus:
        message = "Application status is {}".format(application.status.name)
        if detail:
            message = detail
        raise HTTPException(
            status_code=status.HTTP_409_CONFLICT,
            detail=message,
        )


def create_message(
    application: core.Application,
    message: core.MessageType,
    session: Session,
    external_message_id: str,
) -> None:
    """
    Create a new message associated with an application.

    This function creates a new Message object with the given application, message type, and
    external message id, and adds it to the database session. The message's created_at timestamp
    is set to the current date and time.

    :param application: The application with which the message is associated.
    :type application: core.Application

    :param message: The type of the message.
    :type message: core.MessageType

    :param session: The database session.
    :type session: Session

    :param external_message_id: The id of the message in the external system.
    :type external_message_id: str
    """

    obj_db = core.Message(
        application=application,
        type=message,
        external_message_id=external_message_id,
    )
    obj_db.created_at = datetime.utcnow()

    session.add(obj_db)
    session.flush()


def update_application_primary_email(application: core.Application, email: str) -> str:
    """
    Updates the primary email of an application.

    This function validates the new email provided. If it's invalid, an HTTP exception is raised.
    If the email is valid, it generates a UUID based on the email and sets it as the application's
    confirmation email token. It then sets the application's pending_email_confirmation attribute
    to True and returns the generated confirmation email token.

    :param application: The application for which the email is to be updated.
    :type application: core.Application

    :param email: The new email.
    :type email: str

    :return: The generated confirmation email token.
    :rtype: str
    """
    if not re.match(valid_email, email):
        raise HTTPException(
            status_code=status.HTTP_422_UNPROCESSABLE_ENTITY,
            detail="New email is not valid",
        )
    confirmation_email_token = generate_uuid(email)
    application.confirmation_email_token = f"{email}---{confirmation_email_token}"
    application.pending_email_confirmation = True

    return confirmation_email_token


def check_pending_email_confirmation(
    application: core.Application, confirmation_email_token: str
):
    """
    Checks and processes pending email confirmation for an application.

    This function checks if the application is pending an email confirmation. If not, it raises an HTTP exception.
    It then splits the application's confirmation email token to get the new email and token.
    If the token doesn't match the provided confirmation email token, an HTTP exception is raised.
    If the tokens match, the application's primary email is updated with the new email, the application's
    pending email confirmation status is set to False, and the application's confirmation email token is reset.

    :param application: The application for which the email confirmation is to be checked and processed.
    :type application: core.Application

    :param confirmation_email_token: The confirmation email token provided for checking.
    :type confirmation_email_token: str
    """

    if not application.pending_email_confirmation:
        raise HTTPException(
            status_code=status.HTTP_409_CONFLICT,
            detail="Application is not pending an email confirmation",
        )
    new_email = application.confirmation_email_token.split("---")[0]
    token = application.confirmation_email_token.split("---")[1]
    if token != confirmation_email_token:
        raise HTTPException(
            status_code=status.HTTP_409_CONFLICT,
            detail="Not authorized to modify this application",
        )
    application.primary_email = new_email
    application.pending_email_confirmation = False
    application.confirmation_email_token = ""


def create_or_update_borrower_document(
    filename: str,
    application: core.Application,
    type: core.BorrowerDocumentType,
    session: Session,
    file: UploadFile = File(...),
    verified: Optional[bool] = False,
) -> core.BorrowerDocument:
    """
    Creates a new borrower document or updates an existing one.

    This function first checks if a document of the same type already exists for the application in the session.
    If it does, it updates the existing document's file, name, verified status, and submission time with the provided values. # noqa
    If it doesn't, it creates a new BorrowerDocument with the provided values and adds it to the session.

    :param filename: The name of the file to be added or updated.
    :type filename: str

    :param application: The application associated with the document.
    :type application: core.Application

    :param type: The type of the document.
    :type type: core.BorrowerDocumentType

    :param session: The database session.
    :type session: Session

    :param file: The file to be added or updated.
    :type file: UploadFile

    :param verified: The verified status of the document. Defaults to False.
    :type verified: Optional[bool]

    :return: The newly created or updated BorrowerDocument.
    :rtype: core.BorrowerDocument
    """

    existing_document = (
        session.query(core.BorrowerDocument)
        .filter(
            core.BorrowerDocument.application_id == application.id,
            core.BorrowerDocument.type == type,
        )
        .first()
    )

    if existing_document:
        # Update the existing document with the new file
        existing_document.file = file
        existing_document.name = filename
        existing_document.verified = verified
        existing_document.submitted_at = datetime.utcnow()
        return existing_document
    else:
        new_document = {
            "application_id": application.id,
            "type": type,
            "file": file,
            "name": filename,
            "verified": verified,
        }

        db_obj = core.BorrowerDocument(**new_document)
        session.add(db_obj)
        return db_obj


def check_FI_user_permission(application: core.Application, user: core.User) -> None:
    if application.lender_id != user.lender_id:
        raise HTTPException(
            status_code=status.HTTP_401_UNAUTHORIZED,
            detail="User is not authorized",
        )


def check_FI_user_permission_or_OCP(
    application: core.Application, user: core.User
) -> None:
    """
    Checks if a user has permission to interact with a given application.

    This function checks if the lender_id associated with the application matches the lender_id of the provided user.
    If they do not match, it raises an HTTPException with a 401 status code (Unauthorized).

    :param application: The application to check.
    :type application: core.Application

    :param user: The user to check.
    :type user: core.User

    :raises HTTPException: If the lender_id of the application and user do not match.
    """

    if not user.is_OCP() and application.lender_id != user.lender_id:
        raise HTTPException(
            status_code=status.HTTP_401_UNAUTHORIZED,
            detail="User is not authorized",
        )


def get_document_by_id(document_id: int, session: Session) -> core.BorrowerDocument:
    """
    Retrieves a borrower document from the database using its id.

    This function queries the database to find a document with the provided id.
    If no document is found, it raises an HTTPException with a 404 status code (Not Found).

    :param document_id: The id of the document to retrieve.
    :type document_id: int

    :param session: The database session to use.
    :type session: Session

    :raises HTTPException: If no document with the provided id is found.

    :return: The retrieved document.
    :rtype: core.BorrowerDocument
    """

    document = (
        session.query(core.BorrowerDocument)
        .filter(core.BorrowerDocument.id == document_id)
        .first()
    )
    if not document:
        raise HTTPException(
            status_code=status.HTTP_404_NOT_FOUND,
            detail="Document not found",
        )
    return document


def get_previous_awards(
    application: core.Application,
    session: Session,
) -> List[core.Award]:
    """
    Retrieves a list of previous awards for a given application's borrower.

    This function queries the database for any awards that are marked as previous and
    associated with the borrower of the provided application.

    :param application: The application to retrieve previous awards for.
    :type application: core.Application

    :param session: The database session to use.
    :type session: Session

    :return: A list of previous awards associated with the borrower.
    :rtype: List[core.Award]
    """

    previous_contracts = (
        session.query(core.Award)
        .filter(
            core.Award.previous == true(),
            core.Award.borrower_id == application.borrower_id,
        )
        .order_by(core.Award.contractperiod_startdate.desc())
        .all()
    )

    return previous_contracts


def copy_documents(application: core.Application, documents: dict, session: Session):
    """
    Copies provided documents into the database for a given application.

    This function takes in an application and a dictionary of documents, and then copies these documents
    into the database for the provided application. After copying, the new documents are added to the
    application's borrower_documents attribute.

    :param application: The application to copy documents for.
    :type application: core.Application

    :param documents: A dictionary of documents to be copied.
    :type documents: dict

    :param session: The database session to use.
    :type session: Session

    :return: None
    """

    for document in documents:
        data = {
            "application_id": application.id,
            "type": document.type,
            "name": document.name,
            "file": document.file,
            "verified": False,
        }
        new_borrower_document = core.BorrowerDocument(**data)
        session.add(new_borrower_document)
        session.flush()
        application.borrower_documents.append(new_borrower_document)


def copy_application(
    application: core.Application, session: Session
) -> core.Application:
    """
    Creates a new application that is a copy of the provided one, with some changes.

    This function makes a new application in the database that is a copy of the provided
    application. Some changes are made to the new application's attributes, like a new UUID and
    setting the status to ACCEPTED.

    :param application: The application to copy.
    :type application: core.Application

    :param session: The database session to use.
    :type session: Session

    :raises HTTPException: If there's an error during the copy process.

    :return: The newly created copy of the application.
    :rtype: core.Application
    """

    try:
        data = {
            "award_id": application.award_id,
            "uuid": generate_uuid(application.uuid),
            "primary_email": application.primary_email,
            "status": core.ApplicationStatus.ACCEPTED,
            "award_borrower_identifier": application.award_borrower_identifier,
            "borrower_id": application.borrower.id,
            "calculator_data": application.calculator_data,
            "borrower_accepted_at": datetime.now(application.created_at.tzinfo),
        }
        new_application = core.Application(**data)
        session.add(new_application)
        session.flush()
        return new_application

    except Exception as e:
        raise HTTPException(
            status_code=status.HTTP_409_CONFLICT,
            detail=f"There was a problem copying the application.{e}",
        )


def get_previous_lenders(award_borrower_identifier: str, session: Session) -> List[int]:
    """
    Retrieves a list of unique lender IDs who have previously rejected the application with the given award borrower identifier.

    This function queries the database to find applications with the provided award borrower
    identifier that have a status of REJECTED, and returns a list of distinct lender IDs for
    these applications. If there are no such lender IDs, an empty list is returned.

    :param award_borrower_identifier: The award borrower identifier for which to find previous lenders.
    :type award_borrower_identifier: str

    :param session: The database session to use.
    :type session: Session

    :return: A list of distinct lender IDs for applications with the provided award borrower identifier that have a status of REJECTED. If there are no such lender IDs, an empty list is returned. # noqa
    :rtype: List[int]
    """

    lender_ids = (
        session.query(core.Application.lender_id)
        .filter(core.Application.award_borrower_identifier == award_borrower_identifier)
        .filter(core.Application.status == "REJECTED")
        .distinct()
        .all()
    )
    if not lender_ids:
        return []
    cleaned_lender_ids = [
        lender_id for (lender_id,) in lender_ids if lender_id is not None
    ]

    return cleaned_lender_ids


def get_previous_documents(application: core.Application, session: Session):
    """
    Retrieves and copies the borrower documents from the most recent rejected application
    that shares the same award borrower identifier as the given application. The documents
    to be copied are only those whose types are required by the credit product of the
    application.

    This function first queries the database to find the most recent application with the
    provided award borrower identifier that has a status of REJECTED. If there's no such
    application, the function returns. If there is, the function retrieves all the borrower
    documents associated with that application whose types are required by the credit product
    of the given application. The function then copies these documents into the given
    application.

    :param application: The application for which to copy the previous documents.
    :type application: core.Application

    :param session: The database session to use.
    :type session: Session
    """

    document_types = application.credit_product.required_document_types
    document_types_list = [key for key, value in document_types.items() if value]

    lastest_application_id = (
        session.query(core.Application.id)
        .filter(
            core.Application.status == "REJECTED",
            core.Application.award_borrower_identifier
            == application.award_borrower_identifier,
        )
        .order_by(core.Application.created_at.desc())
        .first()
    )
    if not lastest_application_id:
        return

    documents = (
        session.query(core.BorrowerDocument)
        .filter(
            core.BorrowerDocument.application_id == lastest_application_id[0],
            core.BorrowerDocument.type.in_(document_types_list),
        )
        .all()
    )

    copy_documents(application, documents, session)


def check_if_application_was_already_copied(
    application: core.Application, session: Session
):
    """
    Checks if a particular application has been already copied.

    This function queries the database to look for an ApplicationAction entry for
    the provided application with the action type set to COPIED_APPLICATION. If
    such an action is found, it raises a HTTPException with a status code of 409
    (CONFLICT) and a detail message indicating that the application has already been copied.

    :param application: The application to check.
    :type application: core.Application

    :param session: The database session to use.
    :type session: Session

    :raises HTTPException: If an ApplicationAction of type COPIED_APPLICATION is found
                        for the given application.
    """

    app_action = (
        session.query(core.ApplicationAction)
        .join(
            core.Application,
            core.Application.id == core.ApplicationAction.application_id,
        )
        .filter(
            core.Application.id == application.id,
            core.ApplicationAction.type
            == core.ApplicationActionType.COPIED_APPLICATION,
        )
        .options(joinedload(core.ApplicationAction.application))
        .first()
    )

    if app_action:
        raise HTTPException(
            status_code=status.HTTP_409_CONFLICT,
            detail=api.ERROR_CODES.APPLICATION_ALREADY_COPIED.value,
        )


def create_borrower_table(
    borrower: core.Borrower, application: core.Application, lang: str
):
    """
    Creates a table of borrower data.

    :param borrower: The borrower's data.
    :type borrower: Borrower

    :param lang: The lang requested.
    :type lang: str

    :return: The generated table.
    :rtype: Table
    """

    data = [
        [
            get_translated_string("MSME Data", lang),
            get_translated_string("Data", lang),
        ],
        [
            get_translated_string("Legal Name", lang),
            Paragraph(borrower.legal_name, styleN),
        ],
        [
            get_translated_string("Address", lang),
            Paragraph(borrower.address, styleN),
        ],
        [
            get_translated_string("National Tax ID", lang),
            borrower.legal_identifier,
        ],
        [
            get_translated_string("Registration Type", lang),
            borrower.type,
        ],
        [
            get_translated_string("Size", lang),
            get_translated_string(borrower_size_dict[borrower.size], lang),
        ],
        [
            get_translated_string("Sector", lang),
            get_translated_string(sector_dict[borrower.sector], lang),
        ],
        [
            get_translated_string("Business Email", lang),
            application.primary_email,
        ],
    ]
    return create_table(data)


def get_pdf_file_name(application: core.Application, lang: str):
    name = get_translated_string("Application Details", lang).replace(" ", "_")
    filename = (
        f"{name}-{application.borrower.legal_identifier}"
        + f"-{application.award.source_contract_id}.pdf"
    )
    return filename


def create_pdf_title(title: str, lang: str, subtitle: bool = False):
    """
    Creates a table title for the application PDF.

    :param title: The document's title.
    :type title: str

    :param lang: The lang requested.
    :type lang: str

    :param subtitle: If the title is subtitle.
    :type subtitle: bool

    :return: The generated title.
    :rtype: Paragraph
    """
    if subtitle:
        return Paragraph(
            get_translated_string(title, lang),
            styleSubTitle,
        )
    else:
        return Paragraph(get_translated_string(title, lang), styleTitle)


def create_table_cell(text: str, lang: str):
    """
    Creates a table cell for the application PDF.

    :param text: The text of the cell.
    :type text: str

    :param lang: The lang requested.
    :type lang: str

    :return: The generated cell text.
    :rtype: Paragraph
    """
    return Paragraph(get_translated_string(text, lang), styleN)


def create_application_table(application: core.Application, lang: str):
    """
    Creates a table of application information.

    :param application: The application's data.
    :type application: Application

    :param lang: The lang requested.
    :type lang: str

    :return: The generated table.
    :rtype: Table
    """

    data = [
        [
            get_translated_string("Financing Options", lang),
            get_translated_string("Data", lang),
        ],
        [
            get_translated_string("Lender", lang),
            application.lender.name,
        ],
        [
            get_translated_string("Amount requested", lang),
            format_currency(application.amount_requested, application.currency),
        ],
    ]

    if application.credit_product.type == core.CreditType.LOAN:
        data.append(
            [
                get_translated_string("Type", lang),
                get_translated_string("Loan", lang),
            ],
        )
        data.append(
            [
                get_translated_string("Payment start date", lang),
                format_date(str(application.payment_start_date)),
            ],
        )
        data.append(
            [
                get_translated_string("Repayment terms", lang),
                get_translated_string(
                    "{repayment_years} year(s), {repayment_months} month(s)",
                    lang,
                    {
                        "repayment_years": application.repayment_years,
                        "repayment_months": application.repayment_months,
                    },
                ),
            ],
        )
    else:
        data.append(
            [
                get_translated_string("Type", lang),
                get_translated_string("Credit Line", lang),
            ],
        )

    if application.status == core.ApplicationStatus.COMPLETED:
        data.append(
            [
                get_translated_string("Contract amount", lang),
                format_currency(
                    application.contract_amount_submitted, application.currency
                ),
            ]
        )
        data.append(
            [
                get_translated_string("Credit amount", lang),
                format_currency(
                    application.disbursed_final_amount, application.currency
                ),
            ]
        )
    return create_table(data)


def create_documents_table(documents: List[core.BorrowerDocument], lang: str):
    """
    Creates a table of MSME information and documents.

    :param documents: List of documents.
    :type documents: List[Document]

    :param lang: The lang requested.
    :type lang: str

    :return: The generated table.
    :rtype: Table
    """

    data = [
        [
            get_translated_string("MSME Documents", lang),
            get_translated_string("Data", lang),
        ]
    ]
    for document in documents:
<<<<<<< HEAD
        data.append(
            [
                reportlab_mods.get_translated_string(
                    reportlab_mods.document_type_dict[document.type], lang
                ),
                document.name,
            ]
        )
    return reportlab_mods.create_table(data)
=======
        data.append([document_type_dict[document.type], document.name])
    return create_table(data)
>>>>>>> ef74ee1f


def create_award_table(award: core.Award, lang: str):
    """
    Creates a table of Open Contracting award data.

    :param award: The award data.
    :type award: core.Award

    :param previous_awards: Previous award amount.
    :type previous_awards:  List[core.Award]

    :param lang: The lang requested.
    :type lang: str

    :return: The generated table.
    :rtype: Table
    """

    payment_method_text = f"""Habilita Pago Adelantado: {
    format_currency(award.payment_method.get("habilita_pago_adelantado", ""), award.award_currency)
}
Valor De Pago Adelantado: {
    format_currency(award.payment_method.get("valor_de_pago_adelantado", ""), award.award_currency)
}
Valor Facturado: {
    format_currency(award.payment_method.get("valor_facturado", ""), award.award_currency)
}
Valor Pendiente De Pago: {
    format_currency(award.payment_method.get("valor_pendiente_de_pago", ""), award.award_currency)
}
Valor Pagado: {
    format_currency(award.payment_method.get("valor_pagado", ""), award.award_currency)
}
"""
    secop_link = '<link href="' + award.source_url + '">' + award.source_url + "</link>"

    data = [
        [
            get_translated_string("Award Data", lang),
            get_translated_string("Data", lang),
        ],
        [
            get_translated_string("View data in SECOP II", lang),
            Paragraph(secop_link, styleN),
        ],
        [
            get_translated_string("Award Title", lang),
            Paragraph(award.title, styleN),
        ],
        [
            get_translated_string("Contracting Process ID", lang),
            Paragraph(award.contracting_process_id, styleN),
        ],
        [
            get_translated_string("Award Description", lang),
            Paragraph(award.description, styleN),
        ],
        [
            get_translated_string("Award Date", lang),
            format_date(str(award.award_date)),
        ],
        [
            get_translated_string("Award Value Currency & Amount", lang),
            format_currency(award.award_amount, award.award_currency),
        ],
        [
            get_translated_string("Contract Start Date", lang),
            format_date(str(award.contractperiod_startdate)),
        ],
        [
            get_translated_string("Contract End Date", lang),
            format_date(str(award.contractperiod_enddate)),
        ],
        [
            get_translated_string("Payment Method", lang),
            payment_method_text,
        ],
        [
            get_translated_string("Buyer Name", lang),
            Paragraph(
                award.buyer_name,
                styleN,
            ),
        ],
        [
            get_translated_string("Procurement Method", lang),
            Paragraph(award.procurement_method, styleN),
        ],
        [
            get_translated_string("Contract Type", lang),
            Paragraph(award.procurement_category, styleN),
        ],
    ]

    return create_table(data)<|MERGE_RESOLUTION|>--- conflicted
+++ resolved
@@ -15,12 +15,21 @@
 from app.background_processes.background_utils import generate_uuid
 from app.core.settings import app_settings
 from app.schema.api import ApplicationListResponse, UpdateDataField
-from reportlab_mods import (borrower_size_dict, create_table,
-                            document_type_dict, get_translated_string,
-                            sector_dict, styleN, styleSubTitle, styleTitle)
 
 from ..schema import api, core
 from .general_utils import update_models, update_models_with_validation
+
+from reportlab_mods import (  # noqa: F401 #isort:skip
+    borrower_size_dict,  # noqa: F401 #isort:skip
+    create_table,  # noqa: F401 #isort:skip
+    document_type_dict,  # noqa: F401 #isort:skip
+    get_translated_string,  # noqa: F401 #isort:skip
+    sector_dict,  # noqa: F401 #isort:skip
+    styleN,  # noqa: F401 #isort:skip
+    styleSubTitle,  # noqa: F401 #isort:skip
+    styleTitle,  # noqa: F401 #isort:skip
+)  # noqa: F401 #isort:skip
+
 
 MAX_FILE_SIZE = app_settings.max_file_size_mb * 1024 * 1024  # MB in bytes
 valid_email = r"^[a-zA-Z0-9._%+-]+@[a-zA-Z0-9.-]+\.[a-zA-Z]{2,}$"
@@ -1541,20 +1550,14 @@
         ]
     ]
     for document in documents:
-<<<<<<< HEAD
         data.append(
             [
-                reportlab_mods.get_translated_string(
-                    reportlab_mods.document_type_dict[document.type], lang
-                ),
+                get_translated_string(document_type_dict[document.type], lang),
                 document.name,
             ]
         )
-    return reportlab_mods.create_table(data)
-=======
-        data.append([document_type_dict[document.type], document.name])
+
     return create_table(data)
->>>>>>> ef74ee1f
 
 
 def create_award_table(award: core.Award, lang: str):
