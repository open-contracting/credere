<<<<<<< HEAD
from . import remove_data, update_statistic  # noqa: F401 # isort:skip
from . import fetcher, lapsed_applications, send_reminder  # noqa: F401 # isort:skip
=======
from . import SLA_overdue_applications  # noqa: F401
from . import send_reminder  # noqa: F401
from . import fetcher, lapsed_applications, remove_data  # noqa: F401
>>>>>>> 930335e0
<|MERGE_RESOLUTION|>--- conflicted
+++ resolved
@@ -1,8 +1,3 @@
-<<<<<<< HEAD
-from . import remove_data, update_statistic  # noqa: F401 # isort:skip
-from . import fetcher, lapsed_applications, send_reminder  # noqa: F401 # isort:skip
-=======
-from . import SLA_overdue_applications  # noqa: F401
-from . import send_reminder  # noqa: F401
-from . import fetcher, lapsed_applications, remove_data  # noqa: F401
->>>>>>> 930335e0
+from . import SLA_overdue_applications  # noqa: F401 #isort:skip
+from . import send_reminder, update_statistic  # noqa: F401 #isort:skip
+from . import fetcher, lapsed_applications  # noqa: F401 #isort:skip