import logging
from contextlib import contextmanager
from datetime import datetime

from sqlalchemy import Date, cast
from sqlalchemy.orm import Session

from sqlalchemy.orm import Session

from app.db.session import get_db
from app.schema import core
from app.schema.statistic import Statistic, StatisticType

from . import statistics_utils

# any
get_statistics_kpis = statistics_utils.get_general_statistics
# OCP
get_msme_opt_in = statistics_utils.get_msme_opt_in_stats

<<<<<<< HEAD
def update_statistics(db_provider: Session = get_db):
    with contextmanager(db_provider)() as session:
        logging.info(get_statistics_kpis(session, None, None, 2))
        logging.info(get_statistics_kpis(session, "2022-01-01", "2022-12-31", 2))
=======
>>>>>>> f9039114

def update_statistics(db_provider: Session = get_db):
    with contextmanager(db_provider)() as session:
        try:
            # Get general Kpis
            statistic_kpis = get_statistics_kpis(session, None, None, None)
            # Try to get the existing row
            statistic_kpi_data = (
                session.query(Statistic)
                .filter(
                    cast(Statistic.created_at, Date) == datetime.today().date(),
                    Statistic.type == StatisticType.APPLICATION_KPIS,
                )
                .first()
            )

            # If it exists, update it
            if statistic_kpi_data:
                statistic_kpi_data.data = statistic_kpis
            # If it doesn't exist, create a new one
            else:
                statistic_kpi_data = Statistic(
                    type=StatisticType.APPLICATION_KPIS,
                    data=statistic_kpis,
                    created_at=datetime.now(),
                )
                session.add(statistic_kpi_data)

            # Get Opt in statistics
            statistics_msme_opt_in = get_msme_opt_in(session)
            statistics_msme_opt_in["sector_statistics"] = [
                data.dict() for data in statistics_msme_opt_in["sector_statistics"]
            ]
            statistics_msme_opt_in["rejected_reasons_count_by_reason"] = [
                data.dict()
                for data in statistics_msme_opt_in["rejected_reasons_count_by_reason"]
            ]
            statistics_msme_opt_in["fis_choosen_by_msme"] = [
                data.dict() for data in statistics_msme_opt_in["fis_choosen_by_msme"]
            ]
            # Try to get the existing row
            statistic_opt_data = (
                session.query(Statistic)
                .filter(
                    cast(Statistic.created_at, Date) == datetime.today().date(),
                    Statistic.type == StatisticType.MSME_OPT_IN_STATISTICS,
                )
                .first()
            )

            # If it exists, update it
            if statistic_opt_data:
                statistic_opt_data.data = statistics_msme_opt_in
            # If it doesn't exist, create a new one
            else:
                statistic_opt_data = Statistic(
                    type=StatisticType.MSME_OPT_IN_STATISTICS,
                    data=statistics_msme_opt_in,
                    created_at=datetime.now(),
                )
                session.add(statistic_opt_data)

            # Get general Kpis for every lender
            lender_ids = [id[0] for id in session.query(core.Lender.id).all()]
            for lender_id in lender_ids:
                # Get statistics for each lender
                statistic_kpis = get_statistics_kpis(session, None, None, lender_id)

                # Try to get the existing row
                statistic_kpi_data = (
                    session.query(Statistic)
                    .filter(
                        cast(Statistic.created_at, Date) == datetime.today().date(),
                        Statistic.type == StatisticType.APPLICATION_KPIS,
                        Statistic.lender_id == lender_id,
                    )
                    .first()
                )

                # If it exists, update it
                if statistic_kpi_data:
                    statistic_kpi_data.data = statistic_kpis
                # If it doesn't exist, create a new one
                else:
                    statistic_kpi_data = Statistic(
                        type=StatisticType.APPLICATION_KPIS,
                        data=statistic_kpis,
                        lender_id=lender_id,
                        created_at=datetime.now(),
                    )

                session.add(statistic_kpi_data)

            session.commit()

        except Exception as e:
            logging.error(f"there was an error saving statistics: {e}")
            session.rollback()


if __name__ == "__main__":
    logging.basicConfig(
        level=logging.INFO,
        format="%(asctime)s %(levelname)s %(name)s - %(message)s",
        handlers=[logging.StreamHandler()],  # Output logs to the console
    )
    update_statistics()<|MERGE_RESOLUTION|>--- conflicted
+++ resolved
@@ -3,8 +3,6 @@
 from datetime import datetime
 
 from sqlalchemy import Date, cast
-from sqlalchemy.orm import Session
-
 from sqlalchemy.orm import Session
 
 from app.db.session import get_db
@@ -18,13 +16,6 @@
 # OCP
 get_msme_opt_in = statistics_utils.get_msme_opt_in_stats
 
-<<<<<<< HEAD
-def update_statistics(db_provider: Session = get_db):
-    with contextmanager(db_provider)() as session:
-        logging.info(get_statistics_kpis(session, None, None, 2))
-        logging.info(get_statistics_kpis(session, "2022-01-01", "2022-12-31", 2))
-=======
->>>>>>> f9039114
 
 def update_statistics(db_provider: Session = get_db):
     with contextmanager(db_provider)() as session:
