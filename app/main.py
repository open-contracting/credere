import sentry_sdk
from fastapi import FastAPI
from fastapi.middleware.cors import CORSMiddleware

<<<<<<< HEAD
from .core.settings import Settings
from .routers import awards, borrowers, users
=======
from .core.settings import app_settings
from .routers import users
>>>>>>> 2b380754

if app_settings.sentry_dsn:
    sentry_sdk.init(
        dsn=app_settings.sentry_dsn,
        # Set traces_sample_rate to 1.0 to capture 100% of transactions for performance monitoring.
        traces_sample_rate=1.0,
    )

app = FastAPI()

# Configure CORS settings
origins = [app_settings.frontend_url]  # Add more allowed origins as needed

app.add_middleware(
    CORSMiddleware,
    allow_origins=origins,
    allow_credentials=True,
    allow_methods=["*"],
    allow_headers=["*"],
)

app.include_router(users.router)
app.include_router(awards.router)
app.include_router(borrowers.router)


@app.get("/")
def read_root():
    return {"Title": "Credence backend"}


@app.api_route("/info")
async def info():
    return {"Title": "Credence backend", "version": app_settings.version}<|MERGE_RESOLUTION|>--- conflicted
+++ resolved
@@ -2,13 +2,8 @@
 from fastapi import FastAPI
 from fastapi.middleware.cors import CORSMiddleware
 
-<<<<<<< HEAD
-from .core.settings import Settings
+from .core.settings import app_settings
 from .routers import awards, borrowers, users
-=======
-from .core.settings import app_settings
-from .routers import users
->>>>>>> 2b380754
 
 if app_settings.sentry_dsn:
     sentry_sdk.init(
