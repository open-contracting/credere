import sentry_sdk
from fastapi import FastAPI
from fastapi.middleware.cors import CORSMiddleware

from .core.settings import Settings
from .routers import awards, borrowers, users

if Settings().sentry_dsn:
    sentry_sdk.init(
        dsn=Settings().sentry_dsn,
        # Set traces_sample_rate to 1.0 to capture 100% of transactions for performance monitoring.
        traces_sample_rate=1.0,
    )

app = FastAPI()
<<<<<<< HEAD
app.include_router(users.router)
app.include_router(awards.router)
app.include_router(borrowers.router)
=======
>>>>>>> 97b965d2

# Configure CORS settings
origins = [Settings().frontend_url]  # Add more allowed origins as needed

app.add_middleware(
    CORSMiddleware,
    allow_origins=origins,
    allow_credentials=True,
    allow_methods=["*"],
    allow_headers=["*"],
)

app.include_router(users.router)


@app.get("/")
def read_root():
    return {"Title": "Credence backend"}


@app.api_route("/info")
async def info():
    return {"Title": "Credence backend", "version": Settings().version}<|MERGE_RESOLUTION|>--- conflicted
+++ resolved
@@ -13,12 +13,6 @@
     )
 
 app = FastAPI()
-<<<<<<< HEAD
-app.include_router(users.router)
-app.include_router(awards.router)
-app.include_router(borrowers.router)
-=======
->>>>>>> 97b965d2
 
 # Configure CORS settings
 origins = [Settings().frontend_url]  # Add more allowed origins as needed
@@ -32,6 +26,8 @@
 )
 
 app.include_router(users.router)
+app.include_router(awards.router)
+app.include_router(borrowers.router)
 
 
 @app.get("/")
