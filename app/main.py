--- conflicted
+++ resolved
@@ -7,13 +7,10 @@
 from app.utils.general_utils import sentry_filter_transactions
 
 from .core.settings import app_settings
-<<<<<<< HEAD
-from .routers import applications, lenders, users
-=======
 
 from .routers import applications, awards, borrowers, lenders, users  # isort:skip
 from .routers import statistics  # isort:skip
->>>>>>> 685d6eb3
+
 
 if app_settings.sentry_dsn:
     sentry_sdk.init(
