--- conflicted
+++ resolved
@@ -1,37 +1,8 @@
 from datetime import datetime
-from enum import Enum
-from typing import List, Optional
+from typing import Optional
 
-<<<<<<< HEAD
-from sqlalchemy import Column, DateTime
-from sqlalchemy.dialects.postgresql import JSON
-from sqlmodel import Field, Relationship, SQLModel
-
-
-class UserType(Enum):
-    OCP_admin = "OCP Admin"
-    FI_user = "FI User"
-
-
-class ApplicationActionType(Enum):
-    MSME_ACCESS_FROM_LINK = "MSME access from link"
-    MSME_DECLINE_INVITATION = "MSME decline invitation"
-    MSME_ACCEPT_INVITATION = "MSME accept invitation"
-    AWARD_UPDATE = "Award Update"
-    BORROWER_UPDATE = "Borrower Update"
-    TBD = "TBD"
-
-
-class User(SQLModel, table=True):
-    id: Optional[int] = Field(default=None, primary_key=True)
-    application_actions: List["ApplicationAction"] = Relationship(back_populates="user")
-    type: UserType = Field(default=UserType.FI_user)
-    language: str = Field(default="Spanish")
-    email: str = Field(default="")
-    external_id: str = Field(default="")
-=======
 from pydantic import BaseModel
-from sqlalchemy import BigInteger, Column
+from sqlalchemy import BigInteger, Column, DateTime
 from sqlmodel import Field, SQLModel
 
 
@@ -42,21 +13,11 @@
     type: str
     email: str
     external_id: str
->>>>>>> 97b965d2
     fl_id: Optional[int] = Field(default=None)
-    created_at: Optional[datetime] = Field(sa_column=Column(DateTime(timezone=True), nullable=True))
+    created_at: Optional[datetime] = Field(
+        sa_column=Column(DateTime(timezone=True), nullable=True)
+    )
 
-
-<<<<<<< HEAD
-class ApplicationAction(SQLModel, table=True):
-    id: Optional[int] = Field(default=None, primary_key=True)
-    type: ApplicationActionType = Field(default=ApplicationActionType.AWARD_UPDATE)
-    data: dict = Field(default={}, sa_column=Column(JSON))
-    application_id: str = Field(default="")
-    user_id: int = Field(default=None, foreign_key="user.id")
-    user: Optional[User] = Relationship(back_populates="application_actions")
-    created_at: datetime = Field(sa_column=Column(DateTime(timezone=True), nullable=False))
-=======
     class Config:
         arbitrary_types_allowed = True
 
@@ -71,5 +32,4 @@
 class SetupMFA(BaseModel):
     temp_password: str
     session: str
-    secret: str
->>>>>>> 97b965d2
+    secret: str