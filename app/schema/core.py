--- conflicted
+++ resolved
@@ -68,15 +68,11 @@
     APPLICATION_CALCULATOR_DATA_UPDATE = "APPLICATION_CALCULATOR_DATA_UPDATE"
     APPLICATION_CONFIRM_CREDIT_PRODUCT = "APPLICATION_CONFIRM_CREDIT_PRODUCT"
     FI_UPLOAD_COMPLIANCE = "FI_UPLOAD_COMPLIANCE"
-<<<<<<< HEAD
     FI_COMPLETE_APPLICATION = "FI_COMPLETE_APPLICATION"
+    FI_DOWNLOAD_DOCUMENT = "FI_DOWNLOAD_DOCUMENT"
     FI_DOWNLOAD_APPLICATION = "FI_DOWNLOAD_APPLICATION"
     FI_START_APPLICATION = "FI_START_APPLICATION"
-=======
-    FI_DOWNLOAD_DOCUMENT = "FI_DOWNLOAD_DOCUMENT"
-    FI_DOWNLOAD_APPLICATION = "FI_DOWNLOAD_APPLICATION"
     OCP_DOWNLOAD_DOCUMENT = "OCP_DOWNLOAD_DOCUMENT"
->>>>>>> ca4934a0
     APPROVED_APPLICATION = "APPROVED_APPLICATION"
     REJECTED_APPLICATION = "REJECTED_APPLICATION"
     MSME_UPLOAD_DOCUMENT = "MSME_UPLOAD_DOCUMENT"
