--- conflicted
+++ resolved
@@ -7,27 +7,18 @@
 from app.schema.core import User
 
 
-<<<<<<< HEAD
-class ApplicationPagination(BaseModel):
-    items: List[core.Application]
-=======
 class BasePagination(BaseModel):
->>>>>>> 6f9a7647
     count: int
     page: int
     page_size: int
 
 
-<<<<<<< HEAD
-class LenderPagination(BaseModel):
-    items: List[core.Lender]
-    count: int
-    page: int
-    page_size: int
-=======
 class ApplicationListResponse(BasePagination):
     items: List[core.ApplicationWithRelations]
->>>>>>> 6f9a7647
+
+
+class LenderListResponse(BasePagination):
+    items: List[core.Lender]
 
 
 class AwardUpdate(BaseModel):
