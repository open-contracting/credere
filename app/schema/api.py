--- conflicted
+++ resolved
@@ -79,10 +79,6 @@
     uuid: str
 
 
-<<<<<<< HEAD
-class UpdateDataField(ApplicationBase):
-    field: str
-=======
 class ConfirmNewEmail(ApplicationBase):
     confirmation_email_token: str
     email: str
@@ -91,7 +87,14 @@
 class ChangeEmail(ApplicationBase):
     old_email: str
     new_email: str
->>>>>>> 6d4543d3
+
+
+class VerifyDataField(ApplicationBase):
+    field: str
+
+
+class VerifyBorrowerDocument(ApplicationBase):
+    document_id: int
 
 
 class ApplicationSubmit(ApplicationBase):
