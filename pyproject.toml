--- conflicted
+++ resolved
@@ -1,4 +1,3 @@
-<<<<<<< HEAD
 [tool.poetry]
 name = "credere-backend"
 version = "0.1.0"
@@ -31,8 +30,6 @@
 python-jose = "^3.3.0"
 requests = "^2.31.0" 
 
-=======
->>>>>>> 4efbfee6
 [tool.black]
 line-length = 119
 exclude = '/(migrations|node_modules)/'
